--- conflicted
+++ resolved
@@ -364,52 +364,8 @@
 
         return 0;
 }
-
-<<<<<<< HEAD
-char *format_bytes(char *buf, size_t l, uint64_t t) {
-        unsigned i;
-
-        /* This only does IEC units so far */
-
-        static const struct {
-                const char *suffix;
-                uint64_t factor;
-        } table[] = {
-                { "E", UINT64_C(1024)*UINT64_C(1024)*UINT64_C(1024)*UINT64_C(1024)*UINT64_C(1024)*UINT64_C(1024) },
-                { "P", UINT64_C(1024)*UINT64_C(1024)*UINT64_C(1024)*UINT64_C(1024)*UINT64_C(1024) },
-                { "T", UINT64_C(1024)*UINT64_C(1024)*UINT64_C(1024)*UINT64_C(1024) },
-                { "G", UINT64_C(1024)*UINT64_C(1024)*UINT64_C(1024) },
-                { "M", UINT64_C(1024)*UINT64_C(1024) },
-                { "K", UINT64_C(1024) },
-        };
-
-        if (t == (uint64_t) -1)
-                return NULL;
-
-        for (i = 0; i < ELEMENTSOF(table); i++) {
-
-                if (t >= table[i].factor) {
-                        snprintf(buf, l,
-                                 "%" PRIu64 ".%" PRIu64 "%s",
-                                 t / table[i].factor,
-                                 ((t*UINT64_C(10)) / table[i].factor) % UINT64_C(10),
-                                 table[i].suffix);
-
-                        goto finish;
-                }
-        }
-
-        snprintf(buf, l, "%" PRIu64 "B", t);
-
-finish:
-        buf[l-1] = 0;
-        return buf;
-
-}
 #endif /* NM_IGNORED */
 
-=======
->>>>>>> 55c47d4e
 int safe_atou_full(const char *s, unsigned base, unsigned *ret_u) {
         char *x = NULL;
         unsigned long l;
