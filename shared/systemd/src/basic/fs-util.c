/* SPDX-License-Identifier: LGPL-2.1+ */

#include "nm-sd-adapt-shared.h"

#include <errno.h>
#include <stddef.h>
#include <stdlib.h>
#include <linux/falloc.h>
#include <linux/magic.h>
#include <unistd.h>

#include "alloc-util.h"
#include "dirent-util.h"
#include "fd-util.h"
#include "fs-util.h"
#include "locale-util.h"
#include "log.h"
#include "macro.h"
#include "missing_fcntl.h"
#include "missing_fs.h"
#include "missing_syscall.h"
#include "mkdir.h"
#include "parse-util.h"
#include "path-util.h"
#include "process-util.h"
#include "stat-util.h"
#include "stdio-util.h"
#include "string-util.h"
#include "strv.h"
#include "time-util.h"
#include "tmpfile-util.h"
#include "user-util.h"
#include "util.h"

int unlink_noerrno(const char *path) {
        PROTECT_ERRNO;
        int r;

        r = unlink(path);
        if (r < 0)
                return -errno;

        return 0;
}

#if 0 /* NM_IGNORED */
int rmdir_parents(const char *path, const char *stop) {
        size_t l;
        int r = 0;

        assert(path);
        assert(stop);

        l = strlen(path);

        /* Skip trailing slashes */
        while (l > 0 && path[l-1] == '/')
                l--;

        while (l > 0) {
                char *t;

                /* Skip last component */
                while (l > 0 && path[l-1] != '/')
                        l--;

                /* Skip trailing slashes */
                while (l > 0 && path[l-1] == '/')
                        l--;

                if (l <= 0)
                        break;

                t = strndup(path, l);
                if (!t)
                        return -ENOMEM;

                if (path_startswith(stop, t)) {
                        free(t);
                        return 0;
                }

                r = rmdir(t);
                free(t);

                if (r < 0)
                        if (errno != ENOENT)
                                return -errno;
        }

        return 0;
}

int rename_noreplace(int olddirfd, const char *oldpath, int newdirfd, const char *newpath) {
        int r;

        /* Try the ideal approach first */
        if (renameat2(olddirfd, oldpath, newdirfd, newpath, RENAME_NOREPLACE) >= 0)
                return 0;

        /* renameat2() exists since Linux 3.15, btrfs and FAT added support for it later. If it is not implemented,
         * fall back to a different method. */
        if (!IN_SET(errno, EINVAL, ENOSYS, ENOTTY))
                return -errno;

        /* Let's try to use linkat()+unlinkat() as fallback. This doesn't work on directories and on some file systems
         * that do not support hard links (such as FAT, most prominently), but for files it's pretty close to what we
         * want — though not atomic (i.e. for a short period both the new and the old filename will exist). */
        if (linkat(olddirfd, oldpath, newdirfd, newpath, 0) >= 0) {

                if (unlinkat(olddirfd, oldpath, 0) < 0) {
                        r = -errno; /* Backup errno before the following unlinkat() alters it */
                        (void) unlinkat(newdirfd, newpath, 0);
                        return r;
                }

                return 0;
        }

        if (!IN_SET(errno, EINVAL, ENOSYS, ENOTTY, EPERM)) /* FAT returns EPERM on link()… */
                return -errno;

        /* OK, neither RENAME_NOREPLACE nor linkat()+unlinkat() worked. Let's then fallback to the racy TOCTOU
         * vulnerable accessat(F_OK) check followed by classic, replacing renameat(), we have nothing better. */

        if (faccessat(newdirfd, newpath, F_OK, AT_SYMLINK_NOFOLLOW) >= 0)
                return -EEXIST;
        if (errno != ENOENT)
                return -errno;

        if (renameat(olddirfd, oldpath, newdirfd, newpath) < 0)
                return -errno;

        return 0;
}
#endif /* NM_IGNORED */

int readlinkat_malloc(int fd, const char *p, char **ret) {
        size_t l = FILENAME_MAX+1;
        int r;

        assert(p);
        assert(ret);

        for (;;) {
                char *c;
                ssize_t n;

                c = new(char, l);
                if (!c)
                        return -ENOMEM;

                n = readlinkat(fd, p, c, l-1);
                if (n < 0) {
                        r = -errno;
                        free(c);
                        return r;
                }

                if ((size_t) n < l-1) {
                        c[n] = 0;
                        *ret = c;
                        return 0;
                }

                free(c);
                l *= 2;
        }
}

int readlink_malloc(const char *p, char **ret) {
        return readlinkat_malloc(AT_FDCWD, p, ret);
}

#if 0 /* NM_IGNORED */
int readlink_value(const char *p, char **ret) {
        _cleanup_free_ char *link = NULL;
        char *value;
        int r;

        r = readlink_malloc(p, &link);
        if (r < 0)
                return r;

        value = basename(link);
        if (!value)
                return -ENOENT;

        value = strdup(value);
        if (!value)
                return -ENOMEM;

        *ret = value;

        return 0;
}

int readlink_and_make_absolute(const char *p, char **r) {
        _cleanup_free_ char *target = NULL;
        char *k;
        int j;

        assert(p);
        assert(r);

        j = readlink_malloc(p, &target);
        if (j < 0)
                return j;

        k = file_in_same_dir(p, target);
        if (!k)
                return -ENOMEM;

        *r = k;
        return 0;
}

int chmod_and_chown(const char *path, mode_t mode, uid_t uid, gid_t gid) {
        _cleanup_close_ int fd = -1;

        assert(path);

        fd = open(path, O_PATH|O_CLOEXEC|O_NOFOLLOW); /* Let's acquire an O_PATH fd, as precaution to change
                                                       * mode/owner on the same file */
        if (fd < 0)
                return -errno;

        return fchmod_and_chown(fd, mode, uid, gid);
}

int fchmod_and_chown(int fd, mode_t mode, uid_t uid, gid_t gid) {
        bool do_chown, do_chmod;
        struct stat st;

        /* Change ownership and access mode of the specified fd. Tries to do so safely, ensuring that at no
         * point in time the access mode is above the old access mode under the old ownership or the new
         * access mode under the new ownership. Note: this call tries hard to leave the access mode
         * unaffected if the uid/gid is changed, i.e. it undoes implicit suid/sgid dropping the kernel does
         * on chown().
         *
         * This call is happy with O_PATH fds. */

        if (fstat(fd, &st) < 0)
                return -errno;

        do_chown =
                (uid != UID_INVALID && st.st_uid != uid) ||
                (gid != GID_INVALID && st.st_gid != gid);

        do_chmod =
                !S_ISLNK(st.st_mode) && /* chmod is not defined on symlinks */
                ((mode != MODE_INVALID && ((st.st_mode ^ mode) & 07777) != 0) ||
                 do_chown); /* If we change ownership, make sure we reset the mode afterwards, since chown()
                             * modifies the access mode too */

        if (mode == MODE_INVALID)
                mode = st.st_mode; /* If we only shall do a chown(), save original mode, since chown() might break it. */
        else if ((mode & S_IFMT) != 0 && ((mode ^ st.st_mode) & S_IFMT) != 0)
                return -EINVAL; /* insist on the right file type if it was specified */

        if (do_chown && do_chmod) {
                mode_t minimal = st.st_mode & mode; /* the subset of the old and the new mask */

                if (((minimal ^ st.st_mode) & 07777) != 0)
                        if (fchmod_opath(fd, minimal & 07777) < 0)
                                return -errno;
        }

        if (do_chown)
                if (fchownat(fd, "", uid, gid, AT_EMPTY_PATH) < 0)
                        return -errno;

        if (do_chmod)
                if (fchmod_opath(fd, mode & 07777) < 0)
                        return -errno;

        return do_chown || do_chmod;
}
#endif /* NM_IGNORED */

int fchmod_umask(int fd, mode_t m) {
        mode_t u;
        int r;

        u = umask(0777);
        r = fchmod(fd, m & (~u)) < 0 ? -errno : 0;
        umask(u);

        return r;
}

#if 0 /* NM_IGNORED */
int fchmod_opath(int fd, mode_t m) {
        char procfs_path[STRLEN("/proc/self/fd/") + DECIMAL_STR_MAX(int)];

        /* This function operates also on fd that might have been opened with
         * O_PATH. Indeed fchmodat() doesn't have the AT_EMPTY_PATH flag like
         * fchownat() does. */

        xsprintf(procfs_path, "/proc/self/fd/%i", fd);
        if (chmod(procfs_path, m) < 0)
                return -errno;

        return 0;
}

int fd_warn_permissions(const char *path, int fd) {
        struct stat st;

        if (fstat(fd, &st) < 0)
                return -errno;

        /* Don't complain if we are reading something that is not a file, for example /dev/null */
        if (!S_ISREG(st.st_mode))
                return 0;

        if (st.st_mode & 0111)
                log_warning("Configuration file %s is marked executable. Please remove executable permission bits. Proceeding anyway.", path);

        if (st.st_mode & 0002)
                log_warning("Configuration file %s is marked world-writable. Please remove world writability permission bits. Proceeding anyway.", path);

        if (getpid_cached() == 1 && (st.st_mode & 0044) != 0044)
                log_warning("Configuration file %s is marked world-inaccessible. This has no effect as configuration data is accessible via APIs without restrictions. Proceeding anyway.", path);

        return 0;
}

int touch_file(const char *path, bool parents, usec_t stamp, uid_t uid, gid_t gid, mode_t mode) {
        char fdpath[STRLEN("/proc/self/fd/") + DECIMAL_STR_MAX(int)];
        _cleanup_close_ int fd = -1;
        int r, ret = 0;

        assert(path);

        /* Note that touch_file() does not follow symlinks: if invoked on an existing symlink, then it is the symlink
         * itself which is updated, not its target
         *
         * Returns the first error we encounter, but tries to apply as much as possible. */

        if (parents)
                (void) mkdir_parents(path, 0755);

        /* Initially, we try to open the node with O_PATH, so that we get a reference to the node. This is useful in
         * case the path refers to an existing device or socket node, as we can open it successfully in all cases, and
         * won't trigger any driver magic or so. */
        fd = open(path, O_PATH|O_CLOEXEC|O_NOFOLLOW);
        if (fd < 0) {
                if (errno != ENOENT)
                        return -errno;

                /* if the node doesn't exist yet, we create it, but with O_EXCL, so that we only create a regular file
                 * here, and nothing else */
                fd = open(path, O_WRONLY|O_CREAT|O_EXCL|O_CLOEXEC, IN_SET(mode, 0, MODE_INVALID) ? 0644 : mode);
                if (fd < 0)
                        return -errno;
        }

        /* Let's make a path from the fd, and operate on that. With this logic, we can adjust the access mode,
         * ownership and time of the file node in all cases, even if the fd refers to an O_PATH object — which is
         * something fchown(), fchmod(), futimensat() don't allow. */
        xsprintf(fdpath, "/proc/self/fd/%i", fd);

        ret = fchmod_and_chown(fd, mode, uid, gid);

        if (stamp != USEC_INFINITY) {
                struct timespec ts[2];

                timespec_store(&ts[0], stamp);
                ts[1] = ts[0];
                r = utimensat(AT_FDCWD, fdpath, ts, 0);
        } else
                r = utimensat(AT_FDCWD, fdpath, NULL, 0);
        if (r < 0 && ret >= 0)
                return -errno;

        return ret;
}

int touch(const char *path) {
        return touch_file(path, false, USEC_INFINITY, UID_INVALID, GID_INVALID, MODE_INVALID);
}

int symlink_idempotent(const char *from, const char *to, bool make_relative) {
        _cleanup_free_ char *relpath = NULL;
        int r;

        assert(from);
        assert(to);

        if (make_relative) {
                _cleanup_free_ char *parent = NULL;

                parent = dirname_malloc(to);
                if (!parent)
                        return -ENOMEM;

                r = path_make_relative(parent, from, &relpath);
                if (r < 0)
                        return r;

                from = relpath;
        }

        if (symlink(from, to) < 0) {
                _cleanup_free_ char *p = NULL;

                if (errno != EEXIST)
                        return -errno;

                r = readlink_malloc(to, &p);
                if (r == -EINVAL) /* Not a symlink? In that case return the original error we encountered: -EEXIST */
                        return -EEXIST;
                if (r < 0) /* Any other error? In that case propagate it as is */
                        return r;

                if (!streq(p, from)) /* Not the symlink we want it to be? In that case, propagate the original -EEXIST */
                        return -EEXIST;
        }

        return 0;
}

int symlink_atomic(const char *from, const char *to) {
        _cleanup_free_ char *t = NULL;
        int r;

        assert(from);
        assert(to);

        r = tempfn_random(to, NULL, &t);
        if (r < 0)
                return r;

        if (symlink(from, t) < 0)
                return -errno;

        if (rename(t, to) < 0) {
                unlink_noerrno(t);
                return -errno;
        }

        return 0;
}

int mknod_atomic(const char *path, mode_t mode, dev_t dev) {
        _cleanup_free_ char *t = NULL;
        int r;

        assert(path);

        r = tempfn_random(path, NULL, &t);
        if (r < 0)
                return r;

        if (mknod(t, mode, dev) < 0)
                return -errno;

        if (rename(t, path) < 0) {
                unlink_noerrno(t);
                return -errno;
        }

        return 0;
}

int mkfifo_atomic(const char *path, mode_t mode) {
        _cleanup_free_ char *t = NULL;
        int r;

        assert(path);

        r = tempfn_random(path, NULL, &t);
        if (r < 0)
                return r;

        if (mkfifo(t, mode) < 0)
                return -errno;

        if (rename(t, path) < 0) {
                unlink_noerrno(t);
                return -errno;
        }

        return 0;
}

int mkfifoat_atomic(int dirfd, const char *path, mode_t mode) {
        _cleanup_free_ char *t = NULL;
        int r;

        assert(path);

        if (path_is_absolute(path))
                return mkfifo_atomic(path, mode);

        /* We're only interested in the (random) filename.  */
        r = tempfn_random_child("", NULL, &t);
        if (r < 0)
                return r;

        if (mkfifoat(dirfd, t, mode) < 0)
                return -errno;

        if (renameat(dirfd, t, dirfd, path) < 0) {
                unlink_noerrno(t);
                return -errno;
        }

        return 0;
}

int get_files_in_directory(const char *path, char ***list) {
        _cleanup_closedir_ DIR *d = NULL;
        struct dirent *de;
        size_t bufsize = 0, n = 0;
        _cleanup_strv_free_ char **l = NULL;

        assert(path);

        /* Returns all files in a directory in *list, and the number
         * of files as return value. If list is NULL returns only the
         * number. */

        d = opendir(path);
        if (!d)
                return -errno;

        FOREACH_DIRENT_ALL(de, d, return -errno) {
                dirent_ensure_type(d, de);

                if (!dirent_is_file(de))
                        continue;

                if (list) {
                        /* one extra slot is needed for the terminating NULL */
                        if (!GREEDY_REALLOC(l, bufsize, n + 2))
                                return -ENOMEM;

                        l[n] = strdup(de->d_name);
                        if (!l[n])
                                return -ENOMEM;

                        l[++n] = NULL;
                } else
                        n++;
        }

        if (list)
                *list = TAKE_PTR(l);

        return n;
}

static int getenv_tmp_dir(const char **ret_path) {
        const char *n;
        int r, ret = 0;

        assert(ret_path);

        /* We use the same order of environment variables python uses in tempfile.gettempdir():
         * https://docs.python.org/3/library/tempfile.html#tempfile.gettempdir */
        FOREACH_STRING(n, "TMPDIR", "TEMP", "TMP") {
                const char *e;

                e = secure_getenv(n);
                if (!e)
                        continue;
                if (!path_is_absolute(e)) {
                        r = -ENOTDIR;
                        goto next;
                }
                if (!path_is_normalized(e)) {
                        r = -EPERM;
                        goto next;
                }

                r = is_dir(e, true);
                if (r < 0)
                        goto next;
                if (r == 0) {
                        r = -ENOTDIR;
                        goto next;
                }

                *ret_path = e;
                return 1;

        next:
                /* Remember first error, to make this more debuggable */
                if (ret >= 0)
                        ret = r;
        }

        if (ret < 0)
                return ret;

        *ret_path = NULL;
        return ret;
}

static int tmp_dir_internal(const char *def, const char **ret) {
        const char *e;
        int r, k;

        assert(def);
        assert(ret);

        r = getenv_tmp_dir(&e);
        if (r > 0) {
                *ret = e;
                return 0;
        }

        k = is_dir(def, true);
        if (k == 0)
                k = -ENOTDIR;
        if (k < 0)
                return r < 0 ? r : k;

        *ret = def;
        return 0;
}

int var_tmp_dir(const char **ret) {

        /* Returns the location for "larger" temporary files, that is backed by physical storage if available, and thus
         * even might survive a boot: /var/tmp. If $TMPDIR (or related environment variables) are set, its value is
         * returned preferably however. Note that both this function and tmp_dir() below are affected by $TMPDIR,
         * making it a variable that overrides all temporary file storage locations. */

        return tmp_dir_internal("/var/tmp", ret);
}

int tmp_dir(const char **ret) {

        /* Similar to var_tmp_dir() above, but returns the location for "smaller" temporary files, which is usually
         * backed by an in-memory file system: /tmp. */

        return tmp_dir_internal("/tmp", ret);
}

int unlink_or_warn(const char *filename) {
        if (unlink(filename) < 0 && errno != ENOENT)
                /* If the file doesn't exist and the fs simply was read-only (in which
                 * case unlink() returns EROFS even if the file doesn't exist), don't
                 * complain */
                if (errno != EROFS || access(filename, F_OK) >= 0)
                        return log_error_errno(errno, "Failed to remove \"%s\": %m", filename);

        return 0;
}
#endif /* NM_IGNORED */

int inotify_add_watch_fd(int fd, int what, uint32_t mask) {
        char path[STRLEN("/proc/self/fd/") + DECIMAL_STR_MAX(int) + 1];
        int r;

        /* This is like inotify_add_watch(), except that the file to watch is not referenced by a path, but by an fd */
        xsprintf(path, "/proc/self/fd/%i", what);

        r = inotify_add_watch(fd, path, mask);
        if (r < 0)
                return -errno;

        return r;
}

<<<<<<< HEAD
#if 0 /* NM_IGNORED */
=======
int inotify_add_watch_and_warn(int fd, const char *pathname, uint32_t mask) {

        if (inotify_add_watch(fd, pathname, mask) < 0) {
                if (errno == ENOSPC)
                        return log_error_errno(errno, "Failed to add a watch for %s: inotify watch limit reached", pathname);

                return log_error_errno(errno, "Failed to add a watch for %s: %m", pathname);
        }

        return 0;
}

>>>>>>> 5d020e1c
static bool unsafe_transition(const struct stat *a, const struct stat *b) {
        /* Returns true if the transition from a to b is safe, i.e. that we never transition from unprivileged to
         * privileged files or directories. Why bother? So that unprivileged code can't symlink to privileged files
         * making us believe we read something safe even though it isn't safe in the specific context we open it in. */

        if (a->st_uid == 0) /* Transitioning from privileged to unprivileged is always fine */
                return false;

        return a->st_uid != b->st_uid; /* Otherwise we need to stay within the same UID */
}

static int log_unsafe_transition(int a, int b, const char *path, unsigned flags) {
        _cleanup_free_ char *n1 = NULL, *n2 = NULL;

        if (!FLAGS_SET(flags, CHASE_WARN))
                return -ENOLINK;

        (void) fd_get_path(a, &n1);
        (void) fd_get_path(b, &n2);

        return log_warning_errno(SYNTHETIC_ERRNO(ENOLINK),
                                 "Detected unsafe path transition %s %s %s during canonicalization of %s.",
                                 n1, special_glyph(SPECIAL_GLYPH_ARROW), n2, path);
}

static int log_autofs_mount_point(int fd, const char *path, unsigned flags) {
        _cleanup_free_ char *n1 = NULL;

        if (!FLAGS_SET(flags, CHASE_WARN))
                return -EREMOTE;

        (void) fd_get_path(fd, &n1);

        return log_warning_errno(SYNTHETIC_ERRNO(EREMOTE),
                                 "Detected autofs mount point %s during canonicalization of %s.",
                                 n1, path);
}

int chase_symlinks(const char *path, const char *original_root, unsigned flags, char **ret_path, int *ret_fd) {
        _cleanup_free_ char *buffer = NULL, *done = NULL, *root = NULL;
        _cleanup_close_ int fd = -1;
        unsigned max_follow = CHASE_SYMLINKS_MAX; /* how many symlinks to follow before giving up and returning ELOOP */
        struct stat previous_stat;
        bool exists = true;
        char *todo;
        int r;

        assert(path);

        /* Either the file may be missing, or we return an fd to the final object, but both make no sense */
        if ((flags & CHASE_NONEXISTENT) && ret_fd)
                return -EINVAL;

        if ((flags & CHASE_STEP) && ret_fd)
                return -EINVAL;

        if (isempty(path))
                return -EINVAL;

        /* This is a lot like canonicalize_file_name(), but takes an additional "root" parameter, that allows following
         * symlinks relative to a root directory, instead of the root of the host.
         *
         * Note that "root" primarily matters if we encounter an absolute symlink. It is also used when following
         * relative symlinks to ensure they cannot be used to "escape" the root directory. The path parameter passed is
         * assumed to be already prefixed by it, except if the CHASE_PREFIX_ROOT flag is set, in which case it is first
         * prefixed accordingly.
         *
         * Algorithmically this operates on two path buffers: "done" are the components of the path we already
         * processed and resolved symlinks, "." and ".." of. "todo" are the components of the path we still need to
         * process. On each iteration, we move one component from "todo" to "done", processing it's special meaning
         * each time. The "todo" path always starts with at least one slash, the "done" path always ends in no
         * slash. We always keep an O_PATH fd to the component we are currently processing, thus keeping lookup races
         * to a minimum.
         *
         * Suggested usage: whenever you want to canonicalize a path, use this function. Pass the absolute path you got
         * as-is: fully qualified and relative to your host's root. Optionally, specify the root parameter to tell this
         * function what to do when encountering a symlink with an absolute path as directory: prefix it by the
         * specified path.
         *
         * There are five ways to invoke this function:
         *
         * 1. Without CHASE_STEP or ret_fd: in this case the path is resolved and the normalized path is
         *    returned in `ret_path`. The return value is < 0 on error. If CHASE_NONEXISTENT is also set, 0
         *    is returned if the file doesn't exist, > 0 otherwise. If CHASE_NONEXISTENT is not set, >= 0 is
         *    returned if the destination was found, -ENOENT if it wasn't.
         *
         * 2. With ret_fd: in this case the destination is opened after chasing it as O_PATH and this file
         *    descriptor is returned as return value. This is useful to open files relative to some root
         *    directory. Note that the returned O_PATH file descriptors must be converted into a regular one (using
         *    fd_reopen() or such) before it can be used for reading/writing. ret_fd may not be combined with
         *    CHASE_NONEXISTENT.
         *
         * 3. With CHASE_STEP: in this case only a single step of the normalization is executed, i.e. only the first
         *    symlink or ".." component of the path is resolved, and the resulting path is returned. This is useful if
         *    a caller wants to trace the a path through the file system verbosely. Returns < 0 on error, > 0 if the
         *    path is fully normalized, and == 0 for each normalization step. This may be combined with
         *    CHASE_NONEXISTENT, in which case 1 is returned when a component is not found.
         *
         * 4. With CHASE_SAFE: in this case the path must not contain unsafe transitions, i.e. transitions from
         *    unprivileged to privileged files or directories. In such cases the return value is -ENOLINK. If
         *    CHASE_WARN is also set, a warning describing the unsafe transition is emitted.
         *
         * 5. With CHASE_NO_AUTOFS: in this case if an autofs mount point is encountered, path normalization
         *    is aborted and -EREMOTE is returned. If CHASE_WARN is also set, a warning showing the path of
         *    the mount point is emitted.
         */

        /* A root directory of "/" or "" is identical to none */
        if (empty_or_root(original_root))
                original_root = NULL;

        if (!original_root && !ret_path && !(flags & (CHASE_NONEXISTENT|CHASE_NO_AUTOFS|CHASE_SAFE|CHASE_STEP)) && ret_fd) {
                /* Shortcut the ret_fd case if the caller isn't interested in the actual path and has no root set
                 * and doesn't care about any of the other special features we provide either. */
                r = open(path, O_PATH|O_CLOEXEC|((flags & CHASE_NOFOLLOW) ? O_NOFOLLOW : 0));
                if (r < 0)
                        return -errno;

                *ret_fd = r;
                return 0;
        }

        if (original_root) {
                r = path_make_absolute_cwd(original_root, &root);
                if (r < 0)
                        return r;

                if (flags & CHASE_PREFIX_ROOT) {
                        /* We don't support relative paths in combination with a root directory */
                        if (!path_is_absolute(path))
                                return -EINVAL;

                        path = prefix_roota(root, path);
                }
        }

        r = path_make_absolute_cwd(path, &buffer);
        if (r < 0)
                return r;

        fd = open("/", O_CLOEXEC|O_NOFOLLOW|O_PATH);
        if (fd < 0)
                return -errno;

        if (flags & CHASE_SAFE) {
                if (fstat(fd, &previous_stat) < 0)
                        return -errno;
        }

        todo = buffer;
        for (;;) {
                _cleanup_free_ char *first = NULL;
                _cleanup_close_ int child = -1;
                struct stat st;
                size_t n, m;

                /* Determine length of first component in the path */
                n = strspn(todo, "/");                  /* The slashes */
                m = n + strcspn(todo + n, "/");         /* The entire length of the component */

                /* Extract the first component. */
                first = strndup(todo, m);
                if (!first)
                        return -ENOMEM;

                todo += m;

                /* Empty? Then we reached the end. */
                if (isempty(first))
                        break;

                /* Just a single slash? Then we reached the end. */
                if (path_equal(first, "/")) {
                        /* Preserve the trailing slash */

                        if (flags & CHASE_TRAIL_SLASH)
                                if (!strextend(&done, "/", NULL))
                                        return -ENOMEM;

                        break;
                }

                /* Just a dot? Then let's eat this up. */
                if (path_equal(first, "/."))
                        continue;

                /* Two dots? Then chop off the last bit of what we already found out. */
                if (path_equal(first, "/..")) {
                        _cleanup_free_ char *parent = NULL;
                        _cleanup_close_ int fd_parent = -1;

                        /* If we already are at the top, then going up will not change anything. This is in-line with
                         * how the kernel handles this. */
                        if (empty_or_root(done))
                                continue;

                        parent = dirname_malloc(done);
                        if (!parent)
                                return -ENOMEM;

                        /* Don't allow this to leave the root dir.  */
                        if (root &&
                            path_startswith(done, root) &&
                            !path_startswith(parent, root))
                                continue;

                        free_and_replace(done, parent);

                        if (flags & CHASE_STEP)
                                goto chased_one;

                        fd_parent = openat(fd, "..", O_CLOEXEC|O_NOFOLLOW|O_PATH);
                        if (fd_parent < 0)
                                return -errno;

                        if (flags & CHASE_SAFE) {
                                if (fstat(fd_parent, &st) < 0)
                                        return -errno;

                                if (unsafe_transition(&previous_stat, &st))
                                        return log_unsafe_transition(fd, fd_parent, path, flags);

                                previous_stat = st;
                        }

                        safe_close(fd);
                        fd = TAKE_FD(fd_parent);

                        continue;
                }

                /* Otherwise let's see what this is. */
                child = openat(fd, first + n, O_CLOEXEC|O_NOFOLLOW|O_PATH);
                if (child < 0) {

                        if (errno == ENOENT &&
                            (flags & CHASE_NONEXISTENT) &&
                            (isempty(todo) || path_is_normalized(todo))) {

                                /* If CHASE_NONEXISTENT is set, and the path does not exist, then that's OK, return
                                 * what we got so far. But don't allow this if the remaining path contains "../ or "./"
                                 * or something else weird. */

                                /* If done is "/", as first also contains slash at the head, then remove this redundant slash. */
                                if (streq_ptr(done, "/"))
                                        *done = '\0';

                                if (!strextend(&done, first, todo, NULL))
                                        return -ENOMEM;

                                exists = false;
                                break;
                        }

                        return -errno;
                }

                if (fstat(child, &st) < 0)
                        return -errno;
                if ((flags & CHASE_SAFE) &&
                    (empty_or_root(root) || (size_t)(todo - buffer) > strlen(root)) &&
                    unsafe_transition(&previous_stat, &st))
                        return log_unsafe_transition(fd, child, path, flags);

                previous_stat = st;

                if ((flags & CHASE_NO_AUTOFS) &&
                    fd_is_fs_type(child, AUTOFS_SUPER_MAGIC) > 0)
                        return log_autofs_mount_point(child, path, flags);

                if (S_ISLNK(st.st_mode) && !((flags & CHASE_NOFOLLOW) && isempty(todo))) {
                        char *joined;
                        _cleanup_free_ char *destination = NULL;

                        /* This is a symlink, in this case read the destination. But let's make sure we don't follow
                         * symlinks without bounds. */
                        if (--max_follow <= 0)
                                return -ELOOP;

                        r = readlinkat_malloc(fd, first + n, &destination);
                        if (r < 0)
                                return r;
                        if (isempty(destination))
                                return -EINVAL;

                        if (path_is_absolute(destination)) {

                                /* An absolute destination. Start the loop from the beginning, but use the root
                                 * directory as base. */

                                safe_close(fd);
                                fd = open(root ?: "/", O_CLOEXEC|O_NOFOLLOW|O_PATH);
                                if (fd < 0)
                                        return -errno;

                                if (flags & CHASE_SAFE) {
                                        if (fstat(fd, &st) < 0)
                                                return -errno;

                                        if (unsafe_transition(&previous_stat, &st))
                                                return log_unsafe_transition(child, fd, path, flags);

                                        previous_stat = st;
                                }

                                free(done);

                                /* Note that we do not revalidate the root, we take it as is. */
                                if (isempty(root))
                                        done = NULL;
                                else {
                                        done = strdup(root);
                                        if (!done)
                                                return -ENOMEM;
                                }

                                /* Prefix what's left to do with what we just read, and start the loop again, but
                                 * remain in the current directory. */
                                joined = path_join(destination, todo);
                        } else
                                joined = path_join("/", destination, todo);
                        if (!joined)
                                return -ENOMEM;

                        free(buffer);
                        todo = buffer = joined;

                        if (flags & CHASE_STEP)
                                goto chased_one;

                        continue;
                }

                /* If this is not a symlink, then let's just add the name we read to what we already verified. */
                if (!done)
                        done = TAKE_PTR(first);
                else {
                        /* If done is "/", as first also contains slash at the head, then remove this redundant slash. */
                        if (streq(done, "/"))
                                *done = '\0';

                        if (!strextend(&done, first, NULL))
                                return -ENOMEM;
                }

                /* And iterate again, but go one directory further down. */
                safe_close(fd);
                fd = TAKE_FD(child);
        }

        if (!done) {
                /* Special case, turn the empty string into "/", to indicate the root directory. */
                done = strdup("/");
                if (!done)
                        return -ENOMEM;
        }

        if (ret_path)
                *ret_path = TAKE_PTR(done);

        if (ret_fd) {
                /* Return the O_PATH fd we currently are looking to the caller. It can translate it to a
                 * proper fd by opening /proc/self/fd/xyz. */

                assert(fd >= 0);
                *ret_fd = TAKE_FD(fd);
        }

        if (flags & CHASE_STEP)
                return 1;

        return exists;

chased_one:
        if (ret_path) {
                char *c;

                c = strjoin(strempty(done), todo);
                if (!c)
                        return -ENOMEM;

                *ret_path = c;
        }

        return 0;
}

int chase_symlinks_and_open(
                const char *path,
                const char *root,
                unsigned chase_flags,
                int open_flags,
                char **ret_path) {

        _cleanup_close_ int path_fd = -1;
        _cleanup_free_ char *p = NULL;
        int r;

        if (chase_flags & CHASE_NONEXISTENT)
                return -EINVAL;

        if (empty_or_root(root) && !ret_path && (chase_flags & (CHASE_NO_AUTOFS|CHASE_SAFE)) == 0) {
                /* Shortcut this call if none of the special features of this call are requested */
                r = open(path, open_flags);
                if (r < 0)
                        return -errno;

                return r;
        }

        r = chase_symlinks(path, root, chase_flags, ret_path ? &p : NULL, &path_fd);
        if (r < 0)
                return r;
        assert(path_fd >= 0);

        r = fd_reopen(path_fd, open_flags);
        if (r < 0)
                return r;

        if (ret_path)
                *ret_path = TAKE_PTR(p);

        return r;
}

int chase_symlinks_and_opendir(
                const char *path,
                const char *root,
                unsigned chase_flags,
                char **ret_path,
                DIR **ret_dir) {

        char procfs_path[STRLEN("/proc/self/fd/") + DECIMAL_STR_MAX(int)];
        _cleanup_close_ int path_fd = -1;
        _cleanup_free_ char *p = NULL;
        DIR *d;
        int r;

        if (!ret_dir)
                return -EINVAL;
        if (chase_flags & CHASE_NONEXISTENT)
                return -EINVAL;

        if (empty_or_root(root) && !ret_path && (chase_flags & (CHASE_NO_AUTOFS|CHASE_SAFE)) == 0) {
                /* Shortcut this call if none of the special features of this call are requested */
                d = opendir(path);
                if (!d)
                        return -errno;

                *ret_dir = d;
                return 0;
        }

        r = chase_symlinks(path, root, chase_flags, ret_path ? &p : NULL, &path_fd);
        if (r < 0)
                return r;
        assert(path_fd >= 0);

        xsprintf(procfs_path, "/proc/self/fd/%i", path_fd);
        d = opendir(procfs_path);
        if (!d)
                return -errno;

        if (ret_path)
                *ret_path = TAKE_PTR(p);

        *ret_dir = d;
        return 0;
}

int chase_symlinks_and_stat(
                const char *path,
                const char *root,
                unsigned chase_flags,
                char **ret_path,
                struct stat *ret_stat,
                int *ret_fd) {

        _cleanup_close_ int path_fd = -1;
        _cleanup_free_ char *p = NULL;
        int r;

        assert(path);
        assert(ret_stat);

        if (chase_flags & CHASE_NONEXISTENT)
                return -EINVAL;

        if (empty_or_root(root) && !ret_path && (chase_flags & (CHASE_NO_AUTOFS|CHASE_SAFE)) == 0) {
                /* Shortcut this call if none of the special features of this call are requested */
                if (stat(path, ret_stat) < 0)
                        return -errno;

                return 1;
        }

        r = chase_symlinks(path, root, chase_flags, ret_path ? &p : NULL, &path_fd);
        if (r < 0)
                return r;
        assert(path_fd >= 0);

        if (fstat(path_fd, ret_stat) < 0)
                return -errno;

        if (ret_path)
                *ret_path = TAKE_PTR(p);
        if (ret_fd)
                *ret_fd = TAKE_FD(path_fd);

        return 1;
}

int access_fd(int fd, int mode) {
        char p[STRLEN("/proc/self/fd/") + DECIMAL_STR_MAX(fd) + 1];
        int r;

        /* Like access() but operates on an already open fd */

        xsprintf(p, "/proc/self/fd/%i", fd);
        r = access(p, mode);
        if (r < 0)
                return -errno;

        return r;
}

void unlink_tempfilep(char (*p)[]) {
        /* If the file is created with mkstemp(), it will (almost always)
         * change the suffix. Treat this as a sign that the file was
         * successfully created. We ignore both the rare case where the
         * original suffix is used and unlink failures. */
        if (!endswith(*p, ".XXXXXX"))
                (void) unlink_noerrno(*p);
}

int unlinkat_deallocate(int fd, const char *name, int flags) {
        _cleanup_close_ int truncate_fd = -1;
        struct stat st;
        off_t l, bs;

        /* Operates like unlinkat() but also deallocates the file contents if it is a regular file and there's no other
         * link to it. This is useful to ensure that other processes that might have the file open for reading won't be
         * able to keep the data pinned on disk forever. This call is particular useful whenever we execute clean-up
         * jobs ("vacuuming"), where we want to make sure the data is really gone and the disk space released and
         * returned to the free pool.
         *
         * Deallocation is preferably done by FALLOC_FL_PUNCH_HOLE|FALLOC_FL_KEEP_SIZE (👊) if supported, which means
         * the file won't change size. That's a good thing since we shouldn't needlessly trigger SIGBUS in other
         * programs that have mmap()ed the file. (The assumption here is that changing file contents to all zeroes
         * underneath those programs is the better choice than simply triggering SIGBUS in them which truncation does.)
         * However if hole punching is not implemented in the kernel or file system we'll fall back to normal file
         * truncation (🔪), as our goal of deallocating the data space trumps our goal of being nice to readers (💐).
         *
         * Note that we attempt deallocation, but failure to succeed with that is not considered fatal, as long as the
         * primary job – to delete the file – is accomplished. */

        if ((flags & AT_REMOVEDIR) == 0) {
                truncate_fd = openat(fd, name, O_WRONLY|O_CLOEXEC|O_NOCTTY|O_NOFOLLOW|O_NONBLOCK);
                if (truncate_fd < 0) {

                        /* If this failed because the file doesn't exist propagate the error right-away. Also,
                         * AT_REMOVEDIR wasn't set, and we tried to open the file for writing, which means EISDIR is
                         * returned when this is a directory but we are not supposed to delete those, hence propagate
                         * the error right-away too. */
                        if (IN_SET(errno, ENOENT, EISDIR))
                                return -errno;

                        if (errno != ELOOP) /* don't complain if this is a symlink */
                                log_debug_errno(errno, "Failed to open file '%s' for deallocation, ignoring: %m", name);
                }
        }

        if (unlinkat(fd, name, flags) < 0)
                return -errno;

        if (truncate_fd < 0) /* Don't have a file handle, can't do more ☹️ */
                return 0;

        if (fstat(truncate_fd, &st) < 0) {
                log_debug_errno(errno, "Failed to stat file '%s' for deallocation, ignoring: %m", name);
                return 0;
        }

        if (!S_ISREG(st.st_mode) || st.st_blocks == 0 || st.st_nlink > 0)
                return 0;

        /* If this is a regular file, it actually took up space on disk and there are no other links it's time to
         * punch-hole/truncate this to release the disk space. */

        bs = MAX(st.st_blksize, 512);
        l = DIV_ROUND_UP(st.st_size, bs) * bs; /* Round up to next block size */

        if (fallocate(truncate_fd, FALLOC_FL_PUNCH_HOLE|FALLOC_FL_KEEP_SIZE, 0, l) >= 0)
                return 0; /* Successfully punched a hole! 😊 */

        /* Fall back to truncation */
        if (ftruncate(truncate_fd, 0) < 0) {
                log_debug_errno(errno, "Failed to truncate file to 0, ignoring: %m");
                return 0;
        }

        return 0;
}

int fsync_directory_of_file(int fd) {
        _cleanup_free_ char *path = NULL;
        _cleanup_close_ int dfd = -1;
        int r;

        r = fd_verify_regular(fd);
        if (r < 0)
                return r;

        r = fd_get_path(fd, &path);
        if (r < 0) {
                log_debug_errno(r, "Failed to query /proc/self/fd/%d%s: %m",
                                fd,
                                r == -EOPNOTSUPP ? ", ignoring" : "");

                if (r == -EOPNOTSUPP)
                        /* If /proc is not available, we're most likely running in some
                         * chroot environment, and syncing the directory is not very
                         * important in that case. Let's just silently do nothing. */
                        return 0;

                return r;
        }

        if (!path_is_absolute(path))
                return -EINVAL;

        dfd = open_parent(path, O_CLOEXEC, 0);
        if (dfd < 0)
                return dfd;

        if (fsync(dfd) < 0)
                return -errno;

        return 0;
}

int fsync_full(int fd) {
        int r, q;

        /* Sync both the file and the directory */

        r = fsync(fd) < 0 ? -errno : 0;
        q = fsync_directory_of_file(fd);

        return r < 0 ? r : q;
}

int fsync_path_at(int at_fd, const char *path) {
        _cleanup_close_ int opened_fd = -1;
        int fd;

        if (isempty(path)) {
                if (at_fd == AT_FDCWD) {
                        opened_fd = open(".", O_RDONLY|O_DIRECTORY|O_CLOEXEC);
                        if (opened_fd < 0)
                                return -errno;

                        fd = opened_fd;
                } else
                        fd = at_fd;
        } else {

                opened_fd = openat(at_fd, path, O_RDONLY|O_CLOEXEC);
                if (opened_fd < 0)
                        return -errno;

                fd = opened_fd;
        }

        if (fsync(fd) < 0)
                return -errno;

        return 0;
}

int syncfs_path(int atfd, const char *path) {
        _cleanup_close_ int fd = -1;

        assert(path);

        fd = openat(atfd, path, O_CLOEXEC|O_RDONLY|O_NONBLOCK);
        if (fd < 0)
                return -errno;

        if (syncfs(fd) < 0)
                return -errno;

        return 0;
}

int open_parent(const char *path, int flags, mode_t mode) {
        _cleanup_free_ char *parent = NULL;
        int fd;

        if (isempty(path))
                return -EINVAL;
        if (path_equal(path, "/")) /* requesting the parent of the root dir is fishy, let's prohibit that */
                return -EINVAL;

        parent = dirname_malloc(path);
        if (!parent)
                return -ENOMEM;

        /* Let's insist on O_DIRECTORY since the parent of a file or directory is a directory. Except if we open an
         * O_TMPFILE file, because in that case we are actually create a regular file below the parent directory. */

        if (FLAGS_SET(flags, O_PATH))
                flags |= O_DIRECTORY;
        else if (!FLAGS_SET(flags, O_TMPFILE))
                flags |= O_DIRECTORY|O_RDONLY;

        fd = open(parent, flags, mode);
        if (fd < 0)
                return -errno;

        return fd;
}
#endif /* NM_IGNORED */<|MERGE_RESOLUTION|>--- conflicted
+++ resolved
@@ -666,9 +666,7 @@
         return r;
 }
 
-<<<<<<< HEAD
 #if 0 /* NM_IGNORED */
-=======
 int inotify_add_watch_and_warn(int fd, const char *pathname, uint32_t mask) {
 
         if (inotify_add_watch(fd, pathname, mask) < 0) {
@@ -681,7 +679,6 @@
         return 0;
 }
 
->>>>>>> 5d020e1c
 static bool unsafe_transition(const struct stat *a, const struct stat *b) {
         /* Returns true if the transition from a to b is safe, i.e. that we never transition from unprivileged to
          * privileged files or directories. Why bother? So that unprivileged code can't symlink to privileged files
