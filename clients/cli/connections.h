--- conflicted
+++ resolved
@@ -33,21 +33,11 @@
                                 char ***argv,
                                 GError **error);
 
-<<<<<<< HEAD
-void nmc_active_connection_state_to_color (NMActiveConnectionState state, NmcTermColor *color);
-
-extern NmcOutputField nmc_fields_con_show[];
-extern NmcOutputField nmc_fields_settings_names[];
-extern NmcOutputField nmc_fields_con_active_details_general[];
-extern NmcOutputField nmc_fields_con_active_details_vpn[];
-extern NmcOutputField nmc_fields_con_active_details_groups[];
-=======
 void nmc_active_connection_state_to_color (NMActiveConnectionState state, NMMetaTermColor *color);
 
 extern const NmcMetaGenericInfo *const nmc_fields_con_show[];
 extern const NmcMetaGenericInfo *const nmc_fields_con_active_details_general[];
 extern const NmcMetaGenericInfo *const nmc_fields_con_active_details_vpn[];
 extern const NmcMetaGenericInfo *const nmc_fields_con_active_details_groups[];
->>>>>>> 4dc905a9
 
 #endif /* NMC_CONNECTIONS_H */