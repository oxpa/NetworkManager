/* SPDX-License-Identifier: LGPL-2.1+ */
/***
  Copyright © 2014-2015 Intel Corporation. All rights reserved.
***/

#include "nm-sd-adapt.h"

#include <errno.h>
#include <string.h>
#include <sys/ioctl.h>
#include <linux/if_infiniband.h>

#include "sd-dhcp6-client.h"

#include "alloc-util.h"
#include "dhcp-identifier.h"
#include "dhcp6-internal.h"
#include "dhcp6-lease-internal.h"
#include "dhcp6-protocol.h"
#include "dns-domain.h"
#include "fd-util.h"
#include "hostname-util.h"
#include "in-addr-util.h"
#include "network-internal.h"
#include "random-util.h"
#include "socket-util.h"
#include "string-table.h"
#include "util.h"

#define MAX_MAC_ADDR_LEN INFINIBAND_ALEN

struct sd_dhcp6_client {
        unsigned n_ref;

        enum DHCP6State state;
        sd_event *event;
        int event_priority;
        int ifindex;
        struct in6_addr local_address;
        uint8_t mac_addr[MAX_MAC_ADDR_LEN];
        size_t mac_addr_len;
        uint16_t arp_type;
        DHCP6IA ia_na;
        DHCP6IA ia_pd;
        bool prefix_delegation;
        be32_t transaction_id;
        usec_t transaction_start;
        struct sd_dhcp6_lease *lease;
        int fd;
        bool information_request;
        be16_t *req_opts;
        size_t req_opts_allocated;
        size_t req_opts_len;
        char *fqdn;
        sd_event_source *receive_message;
        usec_t retransmit_time;
        uint8_t retransmit_count;
        sd_event_source *timeout_resend;
        sd_event_source *timeout_resend_expire;
        sd_dhcp6_client_callback_t callback;
        void *userdata;
        struct duid duid;
        size_t duid_len;
};

static const uint16_t default_req_opts[] = {
        SD_DHCP6_OPTION_DNS_SERVERS,
        SD_DHCP6_OPTION_DOMAIN_LIST,
        SD_DHCP6_OPTION_NTP_SERVER,
        SD_DHCP6_OPTION_SNTP_SERVERS,
};

const char * dhcp6_message_type_table[_DHCP6_MESSAGE_MAX] = {
        [DHCP6_SOLICIT] = "SOLICIT",
        [DHCP6_ADVERTISE] = "ADVERTISE",
        [DHCP6_REQUEST] = "REQUEST",
        [DHCP6_CONFIRM] = "CONFIRM",
        [DHCP6_RENEW] = "RENEW",
        [DHCP6_REBIND] = "REBIND",
        [DHCP6_REPLY] = "REPLY",
        [DHCP6_RELEASE] = "RELEASE",
        [DHCP6_DECLINE] = "DECLINE",
        [DHCP6_RECONFIGURE] = "RECONFIGURE",
        [DHCP6_INFORMATION_REQUEST] = "INFORMATION-REQUEST",
        [DHCP6_RELAY_FORW] = "RELAY-FORW",
        [DHCP6_RELAY_REPL] = "RELAY-REPL",
};

DEFINE_STRING_TABLE_LOOKUP(dhcp6_message_type, int);

const char * dhcp6_message_status_table[_DHCP6_STATUS_MAX] = {
        [DHCP6_STATUS_SUCCESS] = "Success",
        [DHCP6_STATUS_UNSPEC_FAIL] = "Unspecified failure",
        [DHCP6_STATUS_NO_ADDRS_AVAIL] = "No addresses available",
        [DHCP6_STATUS_NO_BINDING] = "Binding unavailable",
        [DHCP6_STATUS_NOT_ON_LINK] = "Not on link",
        [DHCP6_STATUS_USE_MULTICAST] = "Use multicast",
};

DEFINE_STRING_TABLE_LOOKUP(dhcp6_message_status, int);

#define DHCP6_CLIENT_DONT_DESTROY(client) \
        _cleanup_(sd_dhcp6_client_unrefp) _unused_ sd_dhcp6_client *_dont_destroy_##client = sd_dhcp6_client_ref(client)

static int client_start(sd_dhcp6_client *client, enum DHCP6State state);

int sd_dhcp6_client_set_callback(
                sd_dhcp6_client *client,
                sd_dhcp6_client_callback_t cb,
                void *userdata) {

        assert_return(client, -EINVAL);

        client->callback = cb;
        client->userdata = userdata;

        return 0;
}

int sd_dhcp6_client_set_ifindex(sd_dhcp6_client *client, int ifindex) {

        assert_return(client, -EINVAL);
        assert_return(ifindex >= -1, -EINVAL);
        assert_return(IN_SET(client->state, DHCP6_STATE_STOPPED), -EBUSY);

        client->ifindex = ifindex;
        return 0;
}

int sd_dhcp6_client_set_local_address(
                sd_dhcp6_client *client,
                const struct in6_addr *local_address) {

        assert_return(client, -EINVAL);
        assert_return(local_address, -EINVAL);
        assert_return(in_addr_is_link_local(AF_INET6, (const union in_addr_union *) local_address) > 0, -EINVAL);

        assert_return(IN_SET(client->state, DHCP6_STATE_STOPPED), -EBUSY);

        client->local_address = *local_address;

        return 0;
}

int sd_dhcp6_client_set_mac(
                sd_dhcp6_client *client,
                const uint8_t *addr, size_t addr_len,
                uint16_t arp_type) {

        assert_return(client, -EINVAL);
        assert_return(addr, -EINVAL);
        assert_return(addr_len > 0 && addr_len <= MAX_MAC_ADDR_LEN, -EINVAL);
        assert_return(arp_type > 0, -EINVAL);

        assert_return(IN_SET(client->state, DHCP6_STATE_STOPPED), -EBUSY);

        if (arp_type == ARPHRD_ETHER)
                assert_return(addr_len == ETH_ALEN, -EINVAL);
        else if (arp_type == ARPHRD_INFINIBAND)
                assert_return(addr_len == INFINIBAND_ALEN, -EINVAL);
        else
                return -EINVAL;

        if (client->mac_addr_len == addr_len &&
            memcmp(&client->mac_addr, addr, addr_len) == 0)
                return 0;

        memcpy(&client->mac_addr, addr, addr_len);
        client->mac_addr_len = addr_len;
        client->arp_type = arp_type;

        return 0;
}

static int client_ensure_duid(sd_dhcp6_client *client) {
        if (client->duid_len != 0)
                return 0;

        return dhcp_identifier_set_duid_en(&client->duid, &client->duid_len);
}

/**
 * Sets DUID. If duid is non-null, the DUID is set to duid_type + duid
 * without further modification. Otherwise, if duid_type is supported, DUID
 * is set based on that type. Otherwise, an error is returned.
 */
static int dhcp6_client_set_duid_internal(
                sd_dhcp6_client *client,
                uint16_t duid_type,
                const void *duid,
                size_t duid_len,
                usec_t llt_time) {
        int r;

        assert_return(client, -EINVAL);
        assert_return(duid_len == 0 || duid != NULL, -EINVAL);
        assert_return(IN_SET(client->state, DHCP6_STATE_STOPPED), -EBUSY);

        if (duid != NULL) {
                r = dhcp_validate_duid_len(duid_type, duid_len);
                if (r < 0)
                        return r;

                client->duid.type = htobe16(duid_type);
                memcpy(&client->duid.raw.data, duid, duid_len);
                client->duid_len = sizeof(client->duid.type) + duid_len;
        } else
                switch (duid_type) {
                case DUID_TYPE_LLT:
                        if (!client->mac_addr || client->mac_addr_len == 0)
                                return -EOPNOTSUPP;

                        r = dhcp_identifier_set_duid_llt(&client->duid, 0, client->mac_addr, client->mac_addr_len, client->arp_type, &client->duid_len);
                        if (r < 0)
                                return r;
                        break;
                case DUID_TYPE_EN:
                        r = dhcp_identifier_set_duid_en(&client->duid, &client->duid_len);
                        if (r < 0)
                                return r;
                        break;
                case DUID_TYPE_LL:
                        if (!client->mac_addr || client->mac_addr_len == 0)
                                return -EOPNOTSUPP;

                        r = dhcp_identifier_set_duid_ll(&client->duid, client->mac_addr, client->mac_addr_len, client->arp_type, &client->duid_len);
                        if (r < 0)
                                return r;
                        break;
                case DUID_TYPE_UUID:
                        r = dhcp_identifier_set_duid_uuid(&client->duid, &client->duid_len);
                        if (r < 0)
                                return r;
                        break;
                default:
                        return -EINVAL;
                }

        return 0;
}

<<<<<<< HEAD
#if 0 /* NM_IGNORED */
=======
int sd_dhcp6_client_set_duid(
                sd_dhcp6_client *client,
                uint16_t duid_type,
                const void *duid,
                size_t duid_len) {
        return dhcp6_client_set_duid_internal(client, duid_type, duid, duid_len, 0);
}

int sd_dhcp6_client_set_duid_llt(
                sd_dhcp6_client *client,
                usec_t llt_time) {
        return dhcp6_client_set_duid_internal(client, DUID_TYPE_LLT, NULL, 0, llt_time);
}

>>>>>>> 8aa8d747
int sd_dhcp6_client_set_iaid(sd_dhcp6_client *client, uint32_t iaid) {
        assert_return(client, -EINVAL);
        assert_return(IN_SET(client->state, DHCP6_STATE_STOPPED), -EBUSY);

        client->ia_na.ia_na.id = htobe32(iaid);
        client->ia_pd.ia_pd.id = htobe32(iaid);

        return 0;
}
#endif /* NM_IGNORED */

int sd_dhcp6_client_set_fqdn(
                sd_dhcp6_client *client,
                const char *fqdn) {

        assert_return(client, -EINVAL);

        /* Make sure FQDN qualifies as DNS and as Linux hostname */
        if (fqdn &&
            !(hostname_is_valid(fqdn, false) && dns_name_is_valid(fqdn) > 0))
                return -EINVAL;

        return free_and_strdup(&client->fqdn, fqdn);
}

int sd_dhcp6_client_set_information_request(sd_dhcp6_client *client, int enabled) {
        assert_return(client, -EINVAL);
        assert_return(IN_SET(client->state, DHCP6_STATE_STOPPED), -EBUSY);

        client->information_request = enabled;

        return 0;
}

int sd_dhcp6_client_get_information_request(sd_dhcp6_client *client, int *enabled) {
        assert_return(client, -EINVAL);
        assert_return(enabled, -EINVAL);

        *enabled = client->information_request;

        return 0;
}

int sd_dhcp6_client_set_request_option(sd_dhcp6_client *client, uint16_t option) {
        size_t t;

        assert_return(client, -EINVAL);
        assert_return(client->state == DHCP6_STATE_STOPPED, -EBUSY);

        switch(option) {

        case SD_DHCP6_OPTION_DNS_SERVERS:
        case SD_DHCP6_OPTION_DOMAIN_LIST:
        case SD_DHCP6_OPTION_SNTP_SERVERS:
        case SD_DHCP6_OPTION_NTP_SERVER:
        case SD_DHCP6_OPTION_RAPID_COMMIT:
                break;

        default:
                return -EINVAL;
        }

        for (t = 0; t < client->req_opts_len; t++)
                if (client->req_opts[t] == htobe16(option))
                        return -EEXIST;

        if (!GREEDY_REALLOC(client->req_opts, client->req_opts_allocated,
                            client->req_opts_len + 1))
                return -ENOMEM;

        client->req_opts[client->req_opts_len++] = htobe16(option);

        return 0;
}

int sd_dhcp6_client_set_prefix_delegation(sd_dhcp6_client *client, bool delegation) {
        assert_return(client, -EINVAL);

        client->prefix_delegation = delegation;

        return 0;
}

int sd_dhcp6_client_get_lease(sd_dhcp6_client *client, sd_dhcp6_lease **ret) {
        assert_return(client, -EINVAL);

        if (!client->lease)
                return -ENOMSG;

        if (ret)
                *ret = client->lease;

        return 0;
}

static void client_notify(sd_dhcp6_client *client, int event) {
        assert(client);

        if (client->callback)
                client->callback(client, event, client->userdata);
}

static void client_set_lease(sd_dhcp6_client *client, sd_dhcp6_lease *lease) {
        assert(client);

        if (client->lease) {
                dhcp6_lease_clear_timers(&client->lease->ia);
                sd_dhcp6_lease_unref(client->lease);
        }

        client->lease = lease;
}

static int client_reset(sd_dhcp6_client *client) {
        assert(client);

        client_set_lease(client, NULL);

        client->receive_message =
                sd_event_source_unref(client->receive_message);

        client->transaction_id = 0;
        client->transaction_start = 0;

        client->ia_na.timeout_t1 =
                sd_event_source_unref(client->ia_na.timeout_t1);
        client->ia_na.timeout_t2 =
                sd_event_source_unref(client->ia_na.timeout_t2);

        client->retransmit_time = 0;
        client->retransmit_count = 0;
        client->timeout_resend = sd_event_source_unref(client->timeout_resend);
        client->timeout_resend_expire =
                sd_event_source_unref(client->timeout_resend_expire);

        client->state = DHCP6_STATE_STOPPED;

        return 0;
}

static void client_stop(sd_dhcp6_client *client, int error) {
        DHCP6_CLIENT_DONT_DESTROY(client);

        assert(client);

        client_notify(client, error);

        client_reset(client);
}

static int client_send_message(sd_dhcp6_client *client, usec_t time_now) {
        _cleanup_free_ DHCP6Message *message = NULL;
        struct in6_addr all_servers =
                IN6ADDR_ALL_DHCP6_RELAY_AGENTS_AND_SERVERS_INIT;
        size_t len, optlen = 512;
        uint8_t *opt;
        int r;
        usec_t elapsed_usec;
        be16_t elapsed_time;

        assert(client);

        len = sizeof(DHCP6Message) + optlen;

        message = malloc0(len);
        if (!message)
                return -ENOMEM;

        opt = (uint8_t *)(message + 1);

        message->transaction_id = client->transaction_id;

        switch(client->state) {
        case DHCP6_STATE_INFORMATION_REQUEST:
                message->type = DHCP6_INFORMATION_REQUEST;

                break;

        case DHCP6_STATE_SOLICITATION:
                message->type = DHCP6_SOLICIT;

                r = dhcp6_option_append(&opt, &optlen,
                                        SD_DHCP6_OPTION_RAPID_COMMIT, 0, NULL);
                if (r < 0)
                        return r;

                r = dhcp6_option_append_ia(&opt, &optlen, &client->ia_na);
                if (r < 0)
                        return r;

                if (client->fqdn) {
                        r = dhcp6_option_append_fqdn(&opt, &optlen, client->fqdn);
                        if (r < 0)
                                return r;
                }

                if (client->prefix_delegation) {
                        r = dhcp6_option_append_pd(opt, optlen, &client->ia_pd);
                        if (r < 0)
                                return r;

                        opt += r;
                        optlen -= r;
                }

                break;

        case DHCP6_STATE_REQUEST:
        case DHCP6_STATE_RENEW:

                if (client->state == DHCP6_STATE_REQUEST)
                        message->type = DHCP6_REQUEST;
                else
                        message->type = DHCP6_RENEW;

                r = dhcp6_option_append(&opt, &optlen, SD_DHCP6_OPTION_SERVERID,
                                        client->lease->serverid_len,
                                        client->lease->serverid);
                if (r < 0)
                        return r;

                r = dhcp6_option_append_ia(&opt, &optlen, &client->lease->ia);
                if (r < 0)
                        return r;

                if (client->fqdn) {
                        r = dhcp6_option_append_fqdn(&opt, &optlen, client->fqdn);
                        if (r < 0)
                                return r;
                }

                if (client->prefix_delegation) {
                        r = dhcp6_option_append_pd(opt, optlen, &client->lease->pd);
                        if (r < 0)
                                return r;

                        opt += r;
                        optlen -= r;
                }

                break;

        case DHCP6_STATE_REBIND:
                message->type = DHCP6_REBIND;

                r = dhcp6_option_append_ia(&opt, &optlen, &client->lease->ia);
                if (r < 0)
                        return r;

                if (client->fqdn) {
                        r = dhcp6_option_append_fqdn(&opt, &optlen, client->fqdn);
                        if (r < 0)
                                return r;
                }

                if (client->prefix_delegation) {
                        r = dhcp6_option_append_pd(opt, optlen, &client->lease->pd);
                        if (r < 0)
                                return r;

                        opt += r;
                        optlen -= r;
                }

                break;

        case DHCP6_STATE_STOPPED:
        case DHCP6_STATE_BOUND:
                return -EINVAL;
        }

        r = dhcp6_option_append(&opt, &optlen, SD_DHCP6_OPTION_ORO,
                                client->req_opts_len * sizeof(be16_t),
                                client->req_opts);
        if (r < 0)
                return r;

        assert(client->duid_len);
        r = dhcp6_option_append(&opt, &optlen, SD_DHCP6_OPTION_CLIENTID,
                                client->duid_len, &client->duid);
        if (r < 0)
                return r;

        elapsed_usec = time_now - client->transaction_start;
        if (elapsed_usec < 0xffff * USEC_PER_MSEC * 10)
                elapsed_time = htobe16(elapsed_usec / USEC_PER_MSEC / 10);
        else
                elapsed_time = 0xffff;

        r = dhcp6_option_append(&opt, &optlen, SD_DHCP6_OPTION_ELAPSED_TIME,
                                sizeof(elapsed_time), &elapsed_time);
        if (r < 0)
                return r;

        r = dhcp6_network_send_udp_socket(client->fd, &all_servers, message,
                                          len - optlen);
        if (r < 0)
                return r;

        log_dhcp6_client(client, "Sent %s",
                         dhcp6_message_type_to_string(message->type));

        return 0;
}

static int client_timeout_t2(sd_event_source *s, uint64_t usec, void *userdata) {
        sd_dhcp6_client *client = userdata;

        assert(s);
        assert(client);
        assert(client->lease);

        client->lease->ia.timeout_t2 =
                sd_event_source_unref(client->lease->ia.timeout_t2);

        log_dhcp6_client(client, "Timeout T2");

        client_start(client, DHCP6_STATE_REBIND);

        return 0;
}

static int client_timeout_t1(sd_event_source *s, uint64_t usec, void *userdata) {
        sd_dhcp6_client *client = userdata;

        assert(s);
        assert(client);
        assert(client->lease);

        client->lease->ia.timeout_t1 =
                sd_event_source_unref(client->lease->ia.timeout_t1);

        log_dhcp6_client(client, "Timeout T1");

        client_start(client, DHCP6_STATE_RENEW);

        return 0;
}

static int client_timeout_resend_expire(sd_event_source *s, uint64_t usec, void *userdata) {
        sd_dhcp6_client *client = userdata;
        DHCP6_CLIENT_DONT_DESTROY(client);
        enum DHCP6State state;

        assert(s);
        assert(client);
        assert(client->event);

        state = client->state;

        client_stop(client, SD_DHCP6_CLIENT_EVENT_RESEND_EXPIRE);

        /* RFC 3315, section 18.1.4., says that "...the client may choose to
           use a Solicit message to locate a new DHCP server..." */
        if (state == DHCP6_STATE_REBIND)
                client_start(client, DHCP6_STATE_SOLICITATION);

        return 0;
}

static usec_t client_timeout_compute_random(usec_t val) {
        return val - val / 10 +
                (random_u32() % (2 * USEC_PER_SEC)) * val / 10 / USEC_PER_SEC;
}

static int client_timeout_resend(sd_event_source *s, uint64_t usec, void *userdata) {
        int r = 0;
        sd_dhcp6_client *client = userdata;
        usec_t time_now, init_retransmit_time = 0, max_retransmit_time = 0;
        usec_t max_retransmit_duration = 0;
        uint8_t max_retransmit_count = 0;
        char time_string[FORMAT_TIMESPAN_MAX];
        uint32_t expire = 0;

        assert(s);
        assert(client);
        assert(client->event);

        client->timeout_resend = sd_event_source_unref(client->timeout_resend);

        switch (client->state) {
        case DHCP6_STATE_INFORMATION_REQUEST:
                init_retransmit_time = DHCP6_INF_TIMEOUT;
                max_retransmit_time = DHCP6_INF_MAX_RT;

                break;

        case DHCP6_STATE_SOLICITATION:

                if (client->retransmit_count && client->lease) {
                        client_start(client, DHCP6_STATE_REQUEST);
                        return 0;
                }

                init_retransmit_time = DHCP6_SOL_TIMEOUT;
                max_retransmit_time = DHCP6_SOL_MAX_RT;

                break;

        case DHCP6_STATE_REQUEST:
                init_retransmit_time = DHCP6_REQ_TIMEOUT;
                max_retransmit_time = DHCP6_REQ_MAX_RT;
                max_retransmit_count = DHCP6_REQ_MAX_RC;

                break;

        case DHCP6_STATE_RENEW:
                init_retransmit_time = DHCP6_REN_TIMEOUT;
                max_retransmit_time = DHCP6_REN_MAX_RT;

                /* RFC 3315, section 18.1.3. says max retransmit duration will
                   be the remaining time until T2. Instead of setting MRD,
                   wait for T2 to trigger with the same end result */

                break;

        case DHCP6_STATE_REBIND:
                init_retransmit_time = DHCP6_REB_TIMEOUT;
                max_retransmit_time = DHCP6_REB_MAX_RT;

                if (!client->timeout_resend_expire) {
                        r = dhcp6_lease_ia_rebind_expire(&client->lease->ia,
                                                         &expire);
                        if (r < 0) {
                                client_stop(client, r);
                                return 0;
                        }
                        max_retransmit_duration = expire * USEC_PER_SEC;
                }

                break;

        case DHCP6_STATE_STOPPED:
        case DHCP6_STATE_BOUND:
                return 0;
        }

        if (max_retransmit_count &&
            client->retransmit_count >= max_retransmit_count) {
                client_stop(client, SD_DHCP6_CLIENT_EVENT_RETRANS_MAX);
                return 0;
        }

        r = sd_event_now(client->event, clock_boottime_or_monotonic(), &time_now);
        if (r < 0)
                goto error;

        r = client_send_message(client, time_now);
        if (r >= 0)
                client->retransmit_count++;

        if (!client->retransmit_time) {
                client->retransmit_time =
                        client_timeout_compute_random(init_retransmit_time);

                if (client->state == DHCP6_STATE_SOLICITATION)
                        client->retransmit_time += init_retransmit_time / 10;

        } else {
                if (max_retransmit_time &&
                    client->retransmit_time > max_retransmit_time / 2)
                        client->retransmit_time = client_timeout_compute_random(max_retransmit_time);
                else
                        client->retransmit_time += client_timeout_compute_random(client->retransmit_time);
        }

        log_dhcp6_client(client, "Next retransmission in %s",
                         format_timespan(time_string, FORMAT_TIMESPAN_MAX, client->retransmit_time, USEC_PER_SEC));

        r = sd_event_add_time(client->event, &client->timeout_resend,
                              clock_boottime_or_monotonic(),
                              time_now + client->retransmit_time,
                              10 * USEC_PER_MSEC, client_timeout_resend,
                              client);
        if (r < 0)
                goto error;

        r = sd_event_source_set_priority(client->timeout_resend,
                                         client->event_priority);
        if (r < 0)
                goto error;

        r = sd_event_source_set_description(client->timeout_resend, "dhcp6-resend-timer");
        if (r < 0)
                goto error;

        if (max_retransmit_duration && !client->timeout_resend_expire) {

                log_dhcp6_client(client, "Max retransmission duration %"PRIu64" secs",
                                 max_retransmit_duration / USEC_PER_SEC);

                r = sd_event_add_time(client->event,
                                      &client->timeout_resend_expire,
                                      clock_boottime_or_monotonic(),
                                      time_now + max_retransmit_duration,
                                      USEC_PER_SEC,
                                      client_timeout_resend_expire, client);
                if (r < 0)
                        goto error;

                r = sd_event_source_set_priority(client->timeout_resend_expire,
                                                 client->event_priority);
                if (r < 0)
                        goto error;

                r = sd_event_source_set_description(client->timeout_resend_expire, "dhcp6-resend-expire-timer");
                if (r < 0)
                        goto error;
        }

error:
        if (r < 0)
                client_stop(client, r);

        return 0;
}

static int client_ensure_iaid(sd_dhcp6_client *client) {
        int r;
        be32_t iaid;

        assert(client);

        if (client->ia_na.ia_na.id)
                return 0;

        r = dhcp_identifier_set_iaid(client->ifindex, client->mac_addr, client->mac_addr_len, &iaid);
        if (r < 0)
                return r;

        client->ia_na.ia_na.id = iaid;
        client->ia_pd.ia_pd.id = iaid;

        return 0;
}

static int client_parse_message(
                sd_dhcp6_client *client,
                DHCP6Message *message,
                size_t len,
                sd_dhcp6_lease *lease) {
        size_t pos = 0;
        int r;
        bool clientid = false;
        uint32_t lt_t1 = ~0, lt_t2 = ~0;

        assert(client);
        assert(message);
        assert(len >= sizeof(DHCP6Message));
        assert(lease);

        len -= sizeof(DHCP6Message);

        while (pos < len) {
                DHCP6Option *option = (DHCP6Option *)&message->options[pos];
                uint16_t optcode, optlen;
                int status;
                uint8_t *optval;
                be32_t iaid_lease;

                if (len < offsetof(DHCP6Option, data) ||
                    len < offsetof(DHCP6Option, data) + be16toh(option->len))
                        return -ENOBUFS;

                optcode = be16toh(option->code);
                optlen = be16toh(option->len);
                optval = option->data;

                switch (optcode) {
                case SD_DHCP6_OPTION_CLIENTID:
                        if (clientid) {
                                log_dhcp6_client(client, "%s contains multiple clientids",
                                                 dhcp6_message_type_to_string(message->type));
                                return -EINVAL;
                        }

                        if (optlen != client->duid_len ||
                            memcmp(&client->duid, optval, optlen) != 0) {
                                log_dhcp6_client(client, "%s DUID does not match",
                                                 dhcp6_message_type_to_string(message->type));

                                return -EINVAL;
                        }
                        clientid = true;

                        break;

                case SD_DHCP6_OPTION_SERVERID:
                        r = dhcp6_lease_get_serverid(lease, NULL, NULL);
                        if (r >= 0) {
                                log_dhcp6_client(client, "%s contains multiple serverids",
                                                 dhcp6_message_type_to_string(message->type));
                                return -EINVAL;
                        }

                        r = dhcp6_lease_set_serverid(lease, optval, optlen);
                        if (r < 0)
                                return r;

                        break;

                case SD_DHCP6_OPTION_PREFERENCE:
                        if (optlen != 1)
                                return -EINVAL;

                        r = dhcp6_lease_set_preference(lease, optval[0]);
                        if (r < 0)
                                return r;

                        break;

                case SD_DHCP6_OPTION_STATUS_CODE:
                        status = dhcp6_option_parse_status(option);
                        if (status) {
                                log_dhcp6_client(client, "%s Status %s",
                                                 dhcp6_message_type_to_string(message->type),
                                                 dhcp6_message_status_to_string(status));
                                dhcp6_lease_free_ia(&lease->ia);
                                dhcp6_lease_free_ia(&lease->pd);

                                return -EINVAL;
                        }

                        break;

                case SD_DHCP6_OPTION_IA_NA:
                        if (client->state == DHCP6_STATE_INFORMATION_REQUEST) {
                                log_dhcp6_client(client, "Information request ignoring IA NA option");

                                break;
                        }

                        r = dhcp6_option_parse_ia(option, &lease->ia);
                        if (r < 0 && r != -ENOMSG)
                                return r;

                        r = dhcp6_lease_get_iaid(lease, &iaid_lease);
                        if (r < 0)
                                return r;

                        if (client->ia_na.ia_na.id != iaid_lease) {
                                log_dhcp6_client(client, "%s has wrong IAID for IA NA",
                                                 dhcp6_message_type_to_string(message->type));
                                return -EINVAL;
                        }

                        if (lease->ia.addresses) {
                                lt_t1 = MIN(lt_t1, be32toh(lease->ia.ia_na.lifetime_t1));
                                lt_t2 = MIN(lt_t2, be32toh(lease->ia.ia_na.lifetime_t1));
                        }

                        break;

                case SD_DHCP6_OPTION_IA_PD:
                        if (client->state == DHCP6_STATE_INFORMATION_REQUEST) {
                                log_dhcp6_client(client, "Information request ignoring IA PD option");

                                break;
                        }

                        r = dhcp6_option_parse_ia(option, &lease->pd);
                        if (r < 0 && r != -ENOMSG)
                                return r;

                        r = dhcp6_lease_get_iaid(lease, &iaid_lease);
                        if (r < 0)
                                return r;

                        if (client->ia_pd.ia_pd.id != iaid_lease) {
                                log_dhcp6_client(client, "%s has wrong IAID for IA PD",
                                                 dhcp6_message_type_to_string(message->type));
                                return -EINVAL;
                        }

                        if (lease->pd.addresses) {
                                lt_t1 = MIN(lt_t1, be32toh(lease->pd.ia_pd.lifetime_t1));
                                lt_t2 = MIN(lt_t2, be32toh(lease->pd.ia_pd.lifetime_t2));
                        }

                        break;

                case SD_DHCP6_OPTION_RAPID_COMMIT:
                        r = dhcp6_lease_set_rapid_commit(lease);
                        if (r < 0)
                                return r;

                        break;

                case SD_DHCP6_OPTION_DNS_SERVERS:
                        r = dhcp6_lease_set_dns(lease, optval, optlen);
                        if (r < 0)
                                return r;

                        break;

                case SD_DHCP6_OPTION_DOMAIN_LIST:
                        r = dhcp6_lease_set_domains(lease, optval, optlen);
                        if (r < 0)
                                return r;

                        break;

                case SD_DHCP6_OPTION_NTP_SERVER:
                        r = dhcp6_lease_set_ntp(lease, optval, optlen);
                        if (r < 0)
                                return r;

                        break;

                case SD_DHCP6_OPTION_SNTP_SERVERS:
                        r = dhcp6_lease_set_sntp(lease, optval, optlen);
                        if (r < 0)
                                return r;

                        break;
                }

                pos += sizeof(*option) + optlen;
        }

        if (!clientid) {
                log_dhcp6_client(client, "%s has incomplete options",
                                 dhcp6_message_type_to_string(message->type));
                return -EINVAL;
        }

        if (client->state != DHCP6_STATE_INFORMATION_REQUEST) {
                r = dhcp6_lease_get_serverid(lease, NULL, NULL);
                if (r < 0) {
                        log_dhcp6_client(client, "%s has no server id",
                                         dhcp6_message_type_to_string(message->type));
                        return -EINVAL;
                }

        } else {
                if (lease->ia.addresses) {
                        lease->ia.ia_na.lifetime_t1 = htobe32(lt_t1);
                        lease->ia.ia_na.lifetime_t2 = htobe32(lt_t2);
                }

                if (lease->pd.addresses) {
                        lease->pd.ia_pd.lifetime_t1 = htobe32(lt_t1);
                        lease->pd.ia_pd.lifetime_t2 = htobe32(lt_t2);
                }
        }

        return 0;
}

static int client_receive_reply(sd_dhcp6_client *client, DHCP6Message *reply, size_t len) {
        _cleanup_(sd_dhcp6_lease_unrefp) sd_dhcp6_lease *lease = NULL;
        bool rapid_commit;
        int r;

        assert(client);
        assert(reply);

        if (reply->type != DHCP6_REPLY)
                return 0;

        r = dhcp6_lease_new(&lease);
        if (r < 0)
                return -ENOMEM;

        r = client_parse_message(client, reply, len, lease);
        if (r < 0)
                return r;

        if (client->state == DHCP6_STATE_SOLICITATION) {
                r = dhcp6_lease_get_rapid_commit(lease, &rapid_commit);
                if (r < 0)
                        return r;

                if (!rapid_commit)
                        return 0;
        }

        client_set_lease(client, lease);
        lease = NULL;

        return DHCP6_STATE_BOUND;
}

static int client_receive_advertise(sd_dhcp6_client *client, DHCP6Message *advertise, size_t len) {
        _cleanup_(sd_dhcp6_lease_unrefp) sd_dhcp6_lease *lease = NULL;
        uint8_t pref_advertise = 0, pref_lease = 0;
        int r;

        if (advertise->type != DHCP6_ADVERTISE)
                return 0;

        r = dhcp6_lease_new(&lease);
        if (r < 0)
                return r;

        r = client_parse_message(client, advertise, len, lease);
        if (r < 0)
                return r;

        r = dhcp6_lease_get_preference(lease, &pref_advertise);
        if (r < 0)
                return r;

        r = dhcp6_lease_get_preference(client->lease, &pref_lease);

        if (r < 0 || pref_advertise > pref_lease) {
                client_set_lease(client, lease);
                lease = NULL;
                r = 0;
        }

        if (pref_advertise == 255 || client->retransmit_count > 1)
                r = DHCP6_STATE_REQUEST;

        return r;
}

static int client_receive_message(
                sd_event_source *s,
                int fd, uint32_t
                revents,
                void *userdata) {

        sd_dhcp6_client *client = userdata;
        DHCP6_CLIENT_DONT_DESTROY(client);
        _cleanup_free_ DHCP6Message *message = NULL;
        ssize_t buflen, len;
        int r = 0;

        assert(s);
        assert(client);
        assert(client->event);

        buflen = next_datagram_size_fd(fd);
        if (buflen < 0)
                return buflen;

        message = malloc(buflen);
        if (!message)
                return -ENOMEM;

        len = recv(fd, message, buflen, 0);
        if (len < 0) {
                if (IN_SET(errno, EAGAIN, EINTR))
                        return 0;

                return log_dhcp6_client_errno(client, errno, "Could not receive message from UDP socket: %m");

        }
        if ((size_t) len < sizeof(DHCP6Message)) {
                log_dhcp6_client(client, "Too small to be DHCP6 message: ignoring");
                return 0;
        }

        switch(message->type) {
        case DHCP6_SOLICIT:
        case DHCP6_REQUEST:
        case DHCP6_CONFIRM:
        case DHCP6_RENEW:
        case DHCP6_REBIND:
        case DHCP6_RELEASE:
        case DHCP6_DECLINE:
        case DHCP6_INFORMATION_REQUEST:
        case DHCP6_RELAY_FORW:
        case DHCP6_RELAY_REPL:
                return 0;

        case DHCP6_ADVERTISE:
        case DHCP6_REPLY:
        case DHCP6_RECONFIGURE:
                break;

        default:
                log_dhcp6_client(client, "Unknown message type %d", message->type);
                return 0;
        }

        if (client->transaction_id != (message->transaction_id &
                                       htobe32(0x00ffffff)))
                return 0;

        switch (client->state) {
        case DHCP6_STATE_INFORMATION_REQUEST:
                r = client_receive_reply(client, message, len);
                if (r < 0)
                        return 0;

                client_notify(client, SD_DHCP6_CLIENT_EVENT_INFORMATION_REQUEST);

                client_start(client, DHCP6_STATE_STOPPED);

                break;

        case DHCP6_STATE_SOLICITATION:
                r = client_receive_advertise(client, message, len);

                if (r == DHCP6_STATE_REQUEST) {
                        client_start(client, r);

                        break;
                }

                _fallthrough_; /* for Soliciation Rapid Commit option check */
        case DHCP6_STATE_REQUEST:
        case DHCP6_STATE_RENEW:
        case DHCP6_STATE_REBIND:

                r = client_receive_reply(client, message, len);
                if (r < 0)
                        return 0;

                if (r == DHCP6_STATE_BOUND) {

                        r = client_start(client, DHCP6_STATE_BOUND);
                        if (r < 0) {
                                client_stop(client, r);
                                return 0;
                        }

                        client_notify(client, SD_DHCP6_CLIENT_EVENT_IP_ACQUIRE);
                }

                break;

        case DHCP6_STATE_BOUND:

                break;

        case DHCP6_STATE_STOPPED:
                return 0;
        }

        log_dhcp6_client(client, "Recv %s",
                         dhcp6_message_type_to_string(message->type));

        return 0;
}

static int client_start(sd_dhcp6_client *client, enum DHCP6State state) {
        int r;
        usec_t timeout, time_now;
        char time_string[FORMAT_TIMESPAN_MAX];

        assert_return(client, -EINVAL);
        assert_return(client->event, -EINVAL);
        assert_return(client->ifindex > 0, -EINVAL);
        assert_return(client->state != state, -EINVAL);

        client->timeout_resend_expire =
                sd_event_source_unref(client->timeout_resend_expire);
        client->timeout_resend = sd_event_source_unref(client->timeout_resend);
        client->retransmit_time = 0;
        client->retransmit_count = 0;

        r = sd_event_now(client->event, clock_boottime_or_monotonic(), &time_now);
        if (r < 0)
                return r;

        if (!client->receive_message) {
                r = sd_event_add_io(client->event, &client->receive_message,
                                    client->fd, EPOLLIN, client_receive_message,
                                    client);
                if (r < 0)
                        goto error;

                r = sd_event_source_set_priority(client->receive_message,
                                                 client->event_priority);
                if (r < 0)
                        goto error;

                r = sd_event_source_set_description(client->receive_message,
                                                    "dhcp6-receive-message");
                if (r < 0)
                        goto error;
        }

        switch (state) {
        case DHCP6_STATE_STOPPED:
                if (client->state == DHCP6_STATE_INFORMATION_REQUEST) {
                        client->state = DHCP6_STATE_STOPPED;

                        return 0;
                }

                _fallthrough_;
        case DHCP6_STATE_SOLICITATION:
                client->state = DHCP6_STATE_SOLICITATION;

                break;

        case DHCP6_STATE_INFORMATION_REQUEST:
        case DHCP6_STATE_REQUEST:
        case DHCP6_STATE_RENEW:
        case DHCP6_STATE_REBIND:

                client->state = state;

                break;

        case DHCP6_STATE_BOUND:

                if (client->lease->ia.ia_na.lifetime_t1 == 0xffffffff ||
                    client->lease->ia.ia_na.lifetime_t2 == 0xffffffff) {

                        log_dhcp6_client(client, "Infinite T1 0x%08x or T2 0x%08x",
                                         be32toh(client->lease->ia.ia_na.lifetime_t1),
                                         be32toh(client->lease->ia.ia_na.lifetime_t2));

                        return 0;
                }

                timeout = client_timeout_compute_random(be32toh(client->lease->ia.ia_na.lifetime_t1) * USEC_PER_SEC);

                log_dhcp6_client(client, "T1 expires in %s",
                                 format_timespan(time_string, FORMAT_TIMESPAN_MAX, timeout, USEC_PER_SEC));

                r = sd_event_add_time(client->event,
                                      &client->lease->ia.timeout_t1,
                                      clock_boottime_or_monotonic(), time_now + timeout,
                                      10 * USEC_PER_SEC, client_timeout_t1,
                                      client);
                if (r < 0)
                        goto error;

                r = sd_event_source_set_priority(client->lease->ia.timeout_t1,
                                                 client->event_priority);
                if (r < 0)
                        goto error;

                r = sd_event_source_set_description(client->lease->ia.timeout_t1, "dhcp6-t1-timeout");
                if (r < 0)
                        goto error;

                timeout = client_timeout_compute_random(be32toh(client->lease->ia.ia_na.lifetime_t2) * USEC_PER_SEC);

                log_dhcp6_client(client, "T2 expires in %s",
                                 format_timespan(time_string, FORMAT_TIMESPAN_MAX, timeout, USEC_PER_SEC));

                r = sd_event_add_time(client->event,
                                      &client->lease->ia.timeout_t2,
                                      clock_boottime_or_monotonic(), time_now + timeout,
                                      10 * USEC_PER_SEC, client_timeout_t2,
                                      client);
                if (r < 0)
                        goto error;

                r = sd_event_source_set_priority(client->lease->ia.timeout_t2,
                                                 client->event_priority);
                if (r < 0)
                        goto error;

                r = sd_event_source_set_description(client->lease->ia.timeout_t2, "dhcp6-t2-timeout");
                if (r < 0)
                        goto error;

                client->state = state;

                return 0;
        }

        client->transaction_id = random_u32() & htobe32(0x00ffffff);
        client->transaction_start = time_now;

        r = sd_event_add_time(client->event, &client->timeout_resend,
                              clock_boottime_or_monotonic(), 0, 0, client_timeout_resend,
                              client);
        if (r < 0)
                goto error;

        r = sd_event_source_set_priority(client->timeout_resend,
                                         client->event_priority);
        if (r < 0)
                goto error;

        r = sd_event_source_set_description(client->timeout_resend, "dhcp6-resend-timeout");
        if (r < 0)
                goto error;

        return 0;

 error:
        client_reset(client);
        return r;
}

int sd_dhcp6_client_stop(sd_dhcp6_client *client) {
        assert_return(client, -EINVAL);

        client_stop(client, SD_DHCP6_CLIENT_EVENT_STOP);

        client->fd = safe_close(client->fd);

        return 0;
}

int sd_dhcp6_client_is_running(sd_dhcp6_client *client) {
        assert_return(client, -EINVAL);

        return client->state != DHCP6_STATE_STOPPED;
}

int sd_dhcp6_client_start(sd_dhcp6_client *client) {
        enum DHCP6State state = DHCP6_STATE_SOLICITATION;
        int r = 0;

        assert_return(client, -EINVAL);
        assert_return(client->event, -EINVAL);
        assert_return(client->ifindex > 0, -EINVAL);
        assert_return(in_addr_is_link_local(AF_INET6, (const union in_addr_union *) &client->local_address) > 0, -EINVAL);

        if (!IN_SET(client->state, DHCP6_STATE_STOPPED))
                return -EBUSY;

        r = client_reset(client);
        if (r < 0)
                return r;

        r = client_ensure_iaid(client);
        if (r < 0)
                return r;

        r = client_ensure_duid(client);
        if (r < 0)
                return r;

        if (client->fd < 0) {
                r = dhcp6_network_bind_udp_socket(client->ifindex, &client->local_address);
                if (r < 0) {
                        _cleanup_free_ char *p = NULL;

                        (void) in_addr_to_string(AF_INET6, (const union in_addr_union*) &client->local_address, &p);
                        return log_dhcp6_client_errno(client, r,
                                                      "Failed to bind to UDP socket at address %s: %m", strna(p));
                }

                client->fd = r;
        }

        if (client->information_request)
                state = DHCP6_STATE_INFORMATION_REQUEST;

        log_dhcp6_client(client, "Started in %s mode",
                         client->information_request? "Information request":
                         "Managed");

        return client_start(client, state);
}

int sd_dhcp6_client_attach_event(sd_dhcp6_client *client, sd_event *event, int64_t priority) {
        int r;

        assert_return(client, -EINVAL);
        assert_return(!client->event, -EBUSY);

        if (event)
                client->event = sd_event_ref(event);
        else {
                r = sd_event_default(&client->event);
                if (r < 0)
                        return 0;
        }

        client->event_priority = priority;

        return 0;
}

int sd_dhcp6_client_detach_event(sd_dhcp6_client *client) {
        assert_return(client, -EINVAL);

        client->event = sd_event_unref(client->event);

        return 0;
}

sd_event *sd_dhcp6_client_get_event(sd_dhcp6_client *client) {
        assert_return(client, NULL);

        return client->event;
}

sd_dhcp6_client *sd_dhcp6_client_ref(sd_dhcp6_client *client) {

        if (!client)
                return NULL;

        assert(client->n_ref >= 1);
        client->n_ref++;

        return client;
}

sd_dhcp6_client *sd_dhcp6_client_unref(sd_dhcp6_client *client) {

        if (!client)
                return NULL;

        assert(client->n_ref >= 1);
        client->n_ref--;

        if (client->n_ref > 0)
                return NULL;

        client_reset(client);

        client->fd = safe_close(client->fd);

        sd_dhcp6_client_detach_event(client);

        free(client->req_opts);
        free(client->fqdn);
        return mfree(client);
}

int sd_dhcp6_client_new(sd_dhcp6_client **ret) {
        _cleanup_(sd_dhcp6_client_unrefp) sd_dhcp6_client *client = NULL;
        size_t t;

        assert_return(ret, -EINVAL);

        client = new0(sd_dhcp6_client, 1);
        if (!client)
                return -ENOMEM;

        client->n_ref = 1;
        client->ia_na.type = SD_DHCP6_OPTION_IA_NA;
        client->ia_pd.type = SD_DHCP6_OPTION_IA_PD;
        client->ifindex = -1;
        client->fd = -1;

        client->req_opts_len = ELEMENTSOF(default_req_opts);
        client->req_opts = new0(be16_t, client->req_opts_len);
        if (!client->req_opts)
                return -ENOMEM;

        for (t = 0; t < client->req_opts_len; t++)
                client->req_opts[t] = htobe16(default_req_opts[t]);

        *ret = TAKE_PTR(client);

        return 0;
}<|MERGE_RESOLUTION|>--- conflicted
+++ resolved
@@ -205,6 +205,7 @@
                 memcpy(&client->duid.raw.data, duid, duid_len);
                 client->duid_len = sizeof(client->duid.type) + duid_len;
         } else
+#if 0 /* NM_IGNORED */
                 switch (duid_type) {
                 case DUID_TYPE_LLT:
                         if (!client->mac_addr || client->mac_addr_len == 0)
@@ -235,13 +236,13 @@
                 default:
                         return -EINVAL;
                 }
-
-        return 0;
-}
-
-<<<<<<< HEAD
-#if 0 /* NM_IGNORED */
-=======
+#else /* NM_IGNORED */
+                g_return_val_if_reached (-EINVAL);
+#endif /* NM_IGNORED */
+
+        return 0;
+}
+
 int sd_dhcp6_client_set_duid(
                 sd_dhcp6_client *client,
                 uint16_t duid_type,
@@ -250,13 +251,13 @@
         return dhcp6_client_set_duid_internal(client, duid_type, duid, duid_len, 0);
 }
 
+#if 0 /* NM_IGNORED */
 int sd_dhcp6_client_set_duid_llt(
                 sd_dhcp6_client *client,
                 usec_t llt_time) {
         return dhcp6_client_set_duid_internal(client, DUID_TYPE_LLT, NULL, 0, llt_time);
 }
 
->>>>>>> 8aa8d747
 int sd_dhcp6_client_set_iaid(sd_dhcp6_client *client, uint32_t iaid) {
         assert_return(client, -EINVAL);
         assert_return(IN_SET(client->state, DHCP6_STATE_STOPPED), -EBUSY);
