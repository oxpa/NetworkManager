--- conflicted
+++ resolved
@@ -25,12 +25,8 @@
 #include "utf8.h"
 #include "util.h"
 
-<<<<<<< HEAD
 #if 0 /* NM_IGNORED */
-const char *net_get_name(struct udev_device *device) {
-=======
 const char *net_get_name(sd_device *device) {
->>>>>>> 8aa8d747
         const char *name, *field;
 
         assert(device);
