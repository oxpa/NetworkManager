--- conflicted
+++ resolved
@@ -134,18 +134,8 @@
 static inline bool pid_is_valid(pid_t p) {
         return p > 0;
 }
-
-<<<<<<< HEAD
-static inline int sched_policy_to_string_alloc_with_check(int n, char **s) {
-        if (!sched_policy_is_valid(n))
-                return -EINVAL;
-
-        return sched_policy_to_string_alloc(n, s);
-}
 #endif /* NM_IGNORED */
 
-=======
->>>>>>> 5437448a
 int ioprio_parse_priority(const char *s, int *ret);
 
 pid_t getpid_cached(void);
