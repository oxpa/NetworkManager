/* SPDX-License-Identifier: LGPL-2.1+ */

#include "nm-sd-adapt.h"

#include <errno.h>
#include <limits.h>
#include <stdlib.h>
#include <string.h>
#include <sys/mman.h>
#include <sys/stat.h>
#include <sys/time.h>
#include <sys/timerfd.h>
#include <sys/timex.h>
#include <sys/types.h>
#include <unistd.h>

#include "alloc-util.h"
#include "fd-util.h"
#include "fileio.h"
#include "fs-util.h"
#include "io-util.h"
#include "log.h"
#include "macro.h"
#include "parse-util.h"
#include "path-util.h"
#include "process-util.h"
#include "stat-util.h"
#include "string-util.h"
#include "strv.h"
#include "time-util.h"

static clockid_t map_clock_id(clockid_t c) {

        /* Some more exotic archs (s390, ppc, …) lack the "ALARM" flavour of the clocks. Thus, clock_gettime() will
         * fail for them. Since they are essentially the same as their non-ALARM pendants (their only difference is
         * when timers are set on them), let's just map them accordingly. This way, we can get the correct time even on
         * those archs. */

        switch (c) {

        case CLOCK_BOOTTIME_ALARM:
                return CLOCK_BOOTTIME;

        case CLOCK_REALTIME_ALARM:
                return CLOCK_REALTIME;

        default:
                return c;
        }
}

usec_t now(clockid_t clock_id) {
        struct timespec ts;

        assert_se(clock_gettime(map_clock_id(clock_id), &ts) == 0);

        return timespec_load(&ts);
}

nsec_t now_nsec(clockid_t clock_id) {
        struct timespec ts;

        assert_se(clock_gettime(map_clock_id(clock_id), &ts) == 0);

        return timespec_load_nsec(&ts);
}

dual_timestamp* dual_timestamp_get(dual_timestamp *ts) {
        assert(ts);

        ts->realtime = now(CLOCK_REALTIME);
        ts->monotonic = now(CLOCK_MONOTONIC);

        return ts;
}

triple_timestamp* triple_timestamp_get(triple_timestamp *ts) {
        assert(ts);

        ts->realtime = now(CLOCK_REALTIME);
        ts->monotonic = now(CLOCK_MONOTONIC);
        ts->boottime = clock_boottime_supported() ? now(CLOCK_BOOTTIME) : USEC_INFINITY;

        return ts;
}

dual_timestamp* dual_timestamp_from_realtime(dual_timestamp *ts, usec_t u) {
        int64_t delta;
        assert(ts);

        if (u == USEC_INFINITY || u <= 0) {
                ts->realtime = ts->monotonic = u;
                return ts;
        }

        ts->realtime = u;

        delta = (int64_t) now(CLOCK_REALTIME) - (int64_t) u;
        ts->monotonic = usec_sub_signed(now(CLOCK_MONOTONIC), delta);

        return ts;
}

triple_timestamp* triple_timestamp_from_realtime(triple_timestamp *ts, usec_t u) {
        int64_t delta;

        assert(ts);

        if (u == USEC_INFINITY || u <= 0) {
                ts->realtime = ts->monotonic = ts->boottime = u;
                return ts;
        }

        ts->realtime = u;
        delta = (int64_t) now(CLOCK_REALTIME) - (int64_t) u;
        ts->monotonic = usec_sub_signed(now(CLOCK_MONOTONIC), delta);
        ts->boottime = clock_boottime_supported() ? usec_sub_signed(now(CLOCK_BOOTTIME), delta) : USEC_INFINITY;

        return ts;
}

dual_timestamp* dual_timestamp_from_monotonic(dual_timestamp *ts, usec_t u) {
        int64_t delta;
        assert(ts);

        if (u == USEC_INFINITY) {
                ts->realtime = ts->monotonic = USEC_INFINITY;
                return ts;
        }

        ts->monotonic = u;
        delta = (int64_t) now(CLOCK_MONOTONIC) - (int64_t) u;
        ts->realtime = usec_sub_signed(now(CLOCK_REALTIME), delta);

        return ts;
}

dual_timestamp* dual_timestamp_from_boottime_or_monotonic(dual_timestamp *ts, usec_t u) {
        int64_t delta;

        if (u == USEC_INFINITY) {
                ts->realtime = ts->monotonic = USEC_INFINITY;
                return ts;
        }

        dual_timestamp_get(ts);
        delta = (int64_t) now(clock_boottime_or_monotonic()) - (int64_t) u;
        ts->realtime = usec_sub_signed(ts->realtime, delta);
        ts->monotonic = usec_sub_signed(ts->monotonic, delta);

        return ts;
}

usec_t triple_timestamp_by_clock(triple_timestamp *ts, clockid_t clock) {

        switch (clock) {

        case CLOCK_REALTIME:
        case CLOCK_REALTIME_ALARM:
                return ts->realtime;

        case CLOCK_MONOTONIC:
                return ts->monotonic;

        case CLOCK_BOOTTIME:
        case CLOCK_BOOTTIME_ALARM:
                return ts->boottime;

        default:
                return USEC_INFINITY;
        }
}

usec_t timespec_load(const struct timespec *ts) {
        assert(ts);

        if (ts->tv_sec < 0 || ts->tv_nsec < 0)
                return USEC_INFINITY;

        if ((usec_t) ts->tv_sec > (UINT64_MAX - (ts->tv_nsec / NSEC_PER_USEC)) / USEC_PER_SEC)
                return USEC_INFINITY;

        return
                (usec_t) ts->tv_sec * USEC_PER_SEC +
                (usec_t) ts->tv_nsec / NSEC_PER_USEC;
}

nsec_t timespec_load_nsec(const struct timespec *ts) {
        assert(ts);

        if (ts->tv_sec < 0 || ts->tv_nsec < 0)
                return NSEC_INFINITY;

        if ((nsec_t) ts->tv_sec >= (UINT64_MAX - ts->tv_nsec) / NSEC_PER_SEC)
                return NSEC_INFINITY;

        return (nsec_t) ts->tv_sec * NSEC_PER_SEC + (nsec_t) ts->tv_nsec;
}

struct timespec *timespec_store(struct timespec *ts, usec_t u)  {
        assert(ts);

        if (u == USEC_INFINITY ||
            u / USEC_PER_SEC >= TIME_T_MAX) {
                ts->tv_sec = (time_t) -1;
                ts->tv_nsec = (long) -1;
                return ts;
        }

        ts->tv_sec = (time_t) (u / USEC_PER_SEC);
        ts->tv_nsec = (long int) ((u % USEC_PER_SEC) * NSEC_PER_USEC);

        return ts;
}

#if 0 /* NM_IGNORED */
usec_t timeval_load(const struct timeval *tv) {
        assert(tv);

        if (tv->tv_sec < 0 || tv->tv_usec < 0)
                return USEC_INFINITY;

        if ((usec_t) tv->tv_sec > (UINT64_MAX - tv->tv_usec) / USEC_PER_SEC)
                return USEC_INFINITY;

        return
                (usec_t) tv->tv_sec * USEC_PER_SEC +
                (usec_t) tv->tv_usec;
}

struct timeval *timeval_store(struct timeval *tv, usec_t u) {
        assert(tv);

        if (u == USEC_INFINITY ||
            u / USEC_PER_SEC > TIME_T_MAX) {
                tv->tv_sec = (time_t) -1;
                tv->tv_usec = (suseconds_t) -1;
        } else {
                tv->tv_sec = (time_t) (u / USEC_PER_SEC);
                tv->tv_usec = (suseconds_t) (u % USEC_PER_SEC);
        }

        return tv;
}

static char *format_timestamp_internal(
                char *buf,
                size_t l,
                usec_t t,
                bool utc,
                bool us) {

        /* The weekdays in non-localized (English) form. We use this instead of the localized form, so that our
         * generated timestamps may be parsed with parse_timestamp(), and always read the same. */
        static const char * const weekdays[] = {
                [0] = "Sun",
                [1] = "Mon",
                [2] = "Tue",
                [3] = "Wed",
                [4] = "Thu",
                [5] = "Fri",
                [6] = "Sat",
        };

        struct tm tm;
        time_t sec;
        size_t n;

        assert(buf);

        if (l <
            3 +                  /* week day */
            1 + 10 +             /* space and date */
            1 + 8 +              /* space and time */
            (us ? 1 + 6 : 0) +   /* "." and microsecond part */
            1 + 1 +              /* space and shortest possible zone */
            1)
                return NULL; /* Not enough space even for the shortest form. */
        if (t <= 0 || t == USEC_INFINITY)
                return NULL; /* Timestamp is unset */

        /* Let's not format times with years > 9999 */
        if (t > USEC_TIMESTAMP_FORMATTABLE_MAX) {
                assert(l >= strlen("--- XXXX-XX-XX XX:XX:XX") + 1);
                strcpy(buf, "--- XXXX-XX-XX XX:XX:XX");
                return buf;
        }

        sec = (time_t) (t / USEC_PER_SEC); /* Round down */

        if (!localtime_or_gmtime_r(&sec, &tm, utc))
                return NULL;

        /* Start with the week day */
        assert((size_t) tm.tm_wday < ELEMENTSOF(weekdays));
        memcpy(buf, weekdays[tm.tm_wday], 4);

        /* Add the main components */
        if (strftime(buf + 3, l - 3, " %Y-%m-%d %H:%M:%S", &tm) <= 0)
                return NULL; /* Doesn't fit */

        /* Append the microseconds part, if that's requested */
        if (us) {
                n = strlen(buf);
                if (n + 8 > l)
                        return NULL; /* Microseconds part doesn't fit. */

                sprintf(buf + n, ".%06"PRI_USEC, t % USEC_PER_SEC);
        }

        /* Append the timezone */
        n = strlen(buf);
        if (utc) {
                /* If this is UTC then let's explicitly use the "UTC" string here, because gmtime_r() normally uses the
                 * obsolete "GMT" instead. */
                if (n + 5 > l)
                        return NULL; /* "UTC" doesn't fit. */

                strcpy(buf + n, " UTC");

        } else if (!isempty(tm.tm_zone)) {
                size_t tn;

                /* An explicit timezone is specified, let's use it, if it fits */
                tn = strlen(tm.tm_zone);
                if (n + 1 + tn + 1 > l) {
                        /* The full time zone does not fit in. Yuck. */

                        if (n + 1 + _POSIX_TZNAME_MAX + 1 > l)
                                return NULL; /* Not even enough space for the POSIX minimum (of 6)? In that case, complain that it doesn't fit */

                        /* So the time zone doesn't fit in fully, but the caller passed enough space for the POSIX
                         * minimum time zone length. In this case suppress the timezone entirely, in order not to dump
                         * an overly long, hard to read string on the user. This should be safe, because the user will
                         * assume the local timezone anyway if none is shown. And so does parse_timestamp(). */
                } else {
                        buf[n++] = ' ';
                        strcpy(buf + n, tm.tm_zone);
                }
        }

        return buf;
}

char *format_timestamp(char *buf, size_t l, usec_t t) {
        return format_timestamp_internal(buf, l, t, false, false);
}

char *format_timestamp_utc(char *buf, size_t l, usec_t t) {
        return format_timestamp_internal(buf, l, t, true, false);
}

char *format_timestamp_us(char *buf, size_t l, usec_t t) {
        return format_timestamp_internal(buf, l, t, false, true);
}

char *format_timestamp_us_utc(char *buf, size_t l, usec_t t) {
        return format_timestamp_internal(buf, l, t, true, true);
}

char *format_timestamp_relative(char *buf, size_t l, usec_t t) {
        const char *s;
        usec_t n, d;

        if (t <= 0 || t == USEC_INFINITY)
                return NULL;

        n = now(CLOCK_REALTIME);
        if (n > t) {
                d = n - t;
                s = "ago";
        } else {
                d = t - n;
                s = "left";
        }

        if (d >= USEC_PER_YEAR)
                snprintf(buf, l, USEC_FMT " years " USEC_FMT " months %s",
                         d / USEC_PER_YEAR,
                         (d % USEC_PER_YEAR) / USEC_PER_MONTH, s);
        else if (d >= USEC_PER_MONTH)
                snprintf(buf, l, USEC_FMT " months " USEC_FMT " days %s",
                         d / USEC_PER_MONTH,
                         (d % USEC_PER_MONTH) / USEC_PER_DAY, s);
        else if (d >= USEC_PER_WEEK)
                snprintf(buf, l, USEC_FMT " weeks " USEC_FMT " days %s",
                         d / USEC_PER_WEEK,
                         (d % USEC_PER_WEEK) / USEC_PER_DAY, s);
        else if (d >= 2*USEC_PER_DAY)
                snprintf(buf, l, USEC_FMT " days %s", d / USEC_PER_DAY, s);
        else if (d >= 25*USEC_PER_HOUR)
                snprintf(buf, l, "1 day " USEC_FMT "h %s",
                         (d - USEC_PER_DAY) / USEC_PER_HOUR, s);
        else if (d >= 6*USEC_PER_HOUR)
                snprintf(buf, l, USEC_FMT "h %s",
                         d / USEC_PER_HOUR, s);
        else if (d >= USEC_PER_HOUR)
                snprintf(buf, l, USEC_FMT "h " USEC_FMT "min %s",
                         d / USEC_PER_HOUR,
                         (d % USEC_PER_HOUR) / USEC_PER_MINUTE, s);
        else if (d >= 5*USEC_PER_MINUTE)
                snprintf(buf, l, USEC_FMT "min %s",
                         d / USEC_PER_MINUTE, s);
        else if (d >= USEC_PER_MINUTE)
                snprintf(buf, l, USEC_FMT "min " USEC_FMT "s %s",
                         d / USEC_PER_MINUTE,
                         (d % USEC_PER_MINUTE) / USEC_PER_SEC, s);
        else if (d >= USEC_PER_SEC)
                snprintf(buf, l, USEC_FMT "s %s",
                         d / USEC_PER_SEC, s);
        else if (d >= USEC_PER_MSEC)
                snprintf(buf, l, USEC_FMT "ms %s",
                         d / USEC_PER_MSEC, s);
        else if (d > 0)
                snprintf(buf, l, USEC_FMT"us %s",
                         d, s);
        else
                snprintf(buf, l, "now");

        buf[l-1] = 0;
        return buf;
}
#endif /* NM_IGNORED */

char *format_timespan(char *buf, size_t l, usec_t t, usec_t accuracy) {
        static const struct {
                const char *suffix;
                usec_t usec;
        } table[] = {
                { "y",     USEC_PER_YEAR   },
                { "month", USEC_PER_MONTH  },
                { "w",     USEC_PER_WEEK   },
                { "d",     USEC_PER_DAY    },
                { "h",     USEC_PER_HOUR   },
                { "min",   USEC_PER_MINUTE },
                { "s",     USEC_PER_SEC    },
                { "ms",    USEC_PER_MSEC   },
                { "us",    1               },
        };

        size_t i;
        char *p = buf;
        bool something = false;

        assert(buf);
        assert(l > 0);

        if (t == USEC_INFINITY) {
                strncpy(p, "infinity", l-1);
                p[l-1] = 0;
                return p;
        }

        if (t <= 0) {
                strncpy(p, "0", l-1);
                p[l-1] = 0;
                return p;
        }

        /* The result of this function can be parsed with parse_sec */

        for (i = 0; i < ELEMENTSOF(table); i++) {
                int k = 0;
                size_t n;
                bool done = false;
                usec_t a, b;

                if (t <= 0)
                        break;

                if (t < accuracy && something)
                        break;

                if (t < table[i].usec)
                        continue;

                if (l <= 1)
                        break;

                a = t / table[i].usec;
                b = t % table[i].usec;

                /* Let's see if we should shows this in dot notation */
                if (t < USEC_PER_MINUTE && b > 0) {
                        usec_t cc;
                        signed char j;

                        j = 0;
                        for (cc = table[i].usec; cc > 1; cc /= 10)
                                j++;

                        for (cc = accuracy; cc > 1; cc /= 10) {
                                b /= 10;
                                j--;
                        }

                        if (j > 0) {
                                k = snprintf(p, l,
                                             "%s"USEC_FMT".%0*"PRI_USEC"%s",
                                             p > buf ? " " : "",
                                             a,
                                             j,
                                             b,
                                             table[i].suffix);

                                t = 0;
                                done = true;
                        }
                }

                /* No? Then let's show it normally */
                if (!done) {
                        k = snprintf(p, l,
                                     "%s"USEC_FMT"%s",
                                     p > buf ? " " : "",
                                     a,
                                     table[i].suffix);

                        t = b;
                }

                n = MIN((size_t) k, l);

                l -= n;
                p += n;

                something = true;
        }

        *p = 0;

        return buf;
}

#if 0 /* NM_IGNORED */
void dual_timestamp_serialize(FILE *f, const char *name, dual_timestamp *t) {

        assert(f);
        assert(name);
        assert(t);

        if (!dual_timestamp_is_set(t))
                return;

        fprintf(f, "%s="USEC_FMT" "USEC_FMT"\n",
                name,
                t->realtime,
                t->monotonic);
}

int dual_timestamp_deserialize(const char *value, dual_timestamp *t) {
        uint64_t a, b;
        int r, pos;

        assert(value);
        assert(t);

        pos = strspn(value, WHITESPACE);
        if (value[pos] == '-')
                return -EINVAL;
        pos += strspn(value + pos, DIGITS);
        pos += strspn(value + pos, WHITESPACE);
        if (value[pos] == '-')
                return -EINVAL;

        r = sscanf(value, "%" PRIu64 "%" PRIu64 "%n", &a, &b, &pos);
        if (r != 2) {
                log_debug("Failed to parse dual timestamp value \"%s\".", value);
                return -EINVAL;
        }

        if (value[pos] != '\0')
                /* trailing garbage */
                return -EINVAL;

        t->realtime = a;
        t->monotonic = b;

        return 0;
}

int timestamp_deserialize(const char *value, usec_t *timestamp) {
        int r;

        assert(value);

        r = safe_atou64(value, timestamp);
        if (r < 0)
                return log_debug_errno(r, "Failed to parse timestamp value \"%s\": %m", value);

        return r;
}

static int parse_timestamp_impl(const char *t, usec_t *usec, bool with_tz) {
        static const struct {
                const char *name;
                const int nr;
        } day_nr[] = {
                { "Sunday",    0 },
                { "Sun",       0 },
                { "Monday",    1 },
                { "Mon",       1 },
                { "Tuesday",   2 },
                { "Tue",       2 },
                { "Wednesday", 3 },
                { "Wed",       3 },
                { "Thursday",  4 },
                { "Thu",       4 },
                { "Friday",    5 },
                { "Fri",       5 },
                { "Saturday",  6 },
                { "Sat",       6 },
        };

        const char *k, *utc = NULL, *tzn = NULL;
        struct tm tm, copy;
        time_t x;
        usec_t x_usec, plus = 0, minus = 0, ret;
        int r, weekday = -1, dst = -1;
        size_t i;

        /* Allowed syntaxes:
         *
         *   2012-09-22 16:34:22
         *   2012-09-22 16:34     (seconds will be set to 0)
         *   2012-09-22           (time will be set to 00:00:00)
         *   16:34:22             (date will be set to today)
         *   16:34                (date will be set to today, seconds to 0)
         *   now
         *   yesterday            (time is set to 00:00:00)
         *   today                (time is set to 00:00:00)
         *   tomorrow             (time is set to 00:00:00)
         *   +5min
         *   -5days
         *   @2147483647          (seconds since epoch)
         */

        assert(t);
        assert(usec);

        if (t[0] == '@' && !with_tz)
                return parse_sec(t + 1, usec);

        ret = now(CLOCK_REALTIME);

        if (!with_tz) {
                if (streq(t, "now"))
                        goto finish;

                else if (t[0] == '+') {
                        r = parse_sec(t+1, &plus);
                        if (r < 0)
                                return r;

                        goto finish;

                } else if (t[0] == '-') {
                        r = parse_sec(t+1, &minus);
                        if (r < 0)
                                return r;

                        goto finish;

                } else if ((k = endswith(t, " ago"))) {
                        t = strndupa(t, k - t);

                        r = parse_sec(t, &minus);
                        if (r < 0)
                                return r;

                        goto finish;

                } else if ((k = endswith(t, " left"))) {
                        t = strndupa(t, k - t);

                        r = parse_sec(t, &plus);
                        if (r < 0)
                                return r;

                        goto finish;
                }

                /* See if the timestamp is suffixed with UTC */
                utc = endswith_no_case(t, " UTC");
                if (utc)
                        t = strndupa(t, utc - t);
                else {
                        const char *e = NULL;
                        int j;

                        tzset();

                        /* See if the timestamp is suffixed by either the DST or non-DST local timezone. Note that we only
                         * support the local timezones here, nothing else. Not because we wouldn't want to, but simply because
                         * there are no nice APIs available to cover this. By accepting the local time zone strings, we make
                         * sure that all timestamps written by format_timestamp() can be parsed correctly, even though we don't
                         * support arbitrary timezone specifications. */

                        for (j = 0; j <= 1; j++) {

                                if (isempty(tzname[j]))
                                        continue;

                                e = endswith_no_case(t, tzname[j]);
                                if (!e)
                                        continue;
                                if (e == t)
                                        continue;
                                if (e[-1] != ' ')
                                        continue;

                                break;
                        }

                        if (IN_SET(j, 0, 1)) {
                                /* Found one of the two timezones specified. */
                                t = strndupa(t, e - t - 1);
                                dst = j;
                                tzn = tzname[j];
                        }
                }
        }

        x = (time_t) (ret / USEC_PER_SEC);
        x_usec = 0;

        if (!localtime_or_gmtime_r(&x, &tm, utc))
                return -EINVAL;

        tm.tm_isdst = dst;
        if (!with_tz && tzn)
                tm.tm_zone = tzn;

        if (streq(t, "today")) {
                tm.tm_sec = tm.tm_min = tm.tm_hour = 0;
                goto from_tm;

        } else if (streq(t, "yesterday")) {
                tm.tm_mday--;
                tm.tm_sec = tm.tm_min = tm.tm_hour = 0;
                goto from_tm;

        } else if (streq(t, "tomorrow")) {
                tm.tm_mday++;
                tm.tm_sec = tm.tm_min = tm.tm_hour = 0;
                goto from_tm;
        }

        for (i = 0; i < ELEMENTSOF(day_nr); i++) {
                size_t skip;

                if (!startswith_no_case(t, day_nr[i].name))
                        continue;

                skip = strlen(day_nr[i].name);
                if (t[skip] != ' ')
                        continue;

                weekday = day_nr[i].nr;
                t += skip + 1;
                break;
        }

        copy = tm;
        k = strptime(t, "%y-%m-%d %H:%M:%S", &tm);
        if (k) {
                if (*k == '.')
                        goto parse_usec;
                else if (*k == 0)
                        goto from_tm;
        }

        tm = copy;
        k = strptime(t, "%Y-%m-%d %H:%M:%S", &tm);
        if (k) {
                if (*k == '.')
                        goto parse_usec;
                else if (*k == 0)
                        goto from_tm;
        }

        tm = copy;
        k = strptime(t, "%y-%m-%d %H:%M", &tm);
        if (k && *k == 0) {
                tm.tm_sec = 0;
                goto from_tm;
        }

        tm = copy;
        k = strptime(t, "%Y-%m-%d %H:%M", &tm);
        if (k && *k == 0) {
                tm.tm_sec = 0;
                goto from_tm;
        }

        tm = copy;
        k = strptime(t, "%y-%m-%d", &tm);
        if (k && *k == 0) {
                tm.tm_sec = tm.tm_min = tm.tm_hour = 0;
                goto from_tm;
        }

        tm = copy;
        k = strptime(t, "%Y-%m-%d", &tm);
        if (k && *k == 0) {
                tm.tm_sec = tm.tm_min = tm.tm_hour = 0;
                goto from_tm;
        }

        tm = copy;
        k = strptime(t, "%H:%M:%S", &tm);
        if (k) {
                if (*k == '.')
                        goto parse_usec;
                else if (*k == 0)
                        goto from_tm;
        }

        tm = copy;
        k = strptime(t, "%H:%M", &tm);
        if (k && *k == 0) {
                tm.tm_sec = 0;
                goto from_tm;
        }

        return -EINVAL;

parse_usec:
        {
                unsigned add;

                k++;
                r = parse_fractional_part_u(&k, 6, &add);
                if (r < 0)
                        return -EINVAL;

                if (*k)
                        return -EINVAL;

                x_usec = add;
        }

from_tm:
        if (weekday >= 0 && tm.tm_wday != weekday)
                return -EINVAL;

        x = mktime_or_timegm(&tm, utc);
        if (x < 0)
                return -EINVAL;

        ret = (usec_t) x * USEC_PER_SEC + x_usec;
        if (ret > USEC_TIMESTAMP_FORMATTABLE_MAX)
                return -EINVAL;

finish:
        if (ret + plus < ret) /* overflow? */
                return -EINVAL;
        ret += plus;
        if (ret > USEC_TIMESTAMP_FORMATTABLE_MAX)
                return -EINVAL;

        if (ret >= minus)
                ret -= minus;
        else
                return -EINVAL;

        *usec = ret;

        return 0;
}

typedef struct ParseTimestampResult {
        usec_t usec;
        int return_value;
} ParseTimestampResult;

int parse_timestamp(const char *t, usec_t *usec) {
        char *last_space, *tz = NULL;
        ParseTimestampResult *shared, tmp;
        int r;

        last_space = strrchr(t, ' ');
        if (last_space != NULL && timezone_is_valid(last_space + 1, LOG_DEBUG))
                tz = last_space + 1;

        if (!tz || endswith_no_case(t, " UTC"))
                return parse_timestamp_impl(t, usec, false);

        shared = mmap(NULL, sizeof *shared, PROT_READ|PROT_WRITE, MAP_SHARED|MAP_ANONYMOUS, -1, 0);
        if (shared == MAP_FAILED)
                return negative_errno();

        r = safe_fork("(sd-timestamp)", FORK_RESET_SIGNALS|FORK_CLOSE_ALL_FDS|FORK_DEATHSIG|FORK_WAIT, NULL);
        if (r < 0) {
                (void) munmap(shared, sizeof *shared);
                return r;
        }
        if (r == 0) {
                bool with_tz = true;

                if (setenv("TZ", tz, 1) != 0) {
                        shared->return_value = negative_errno();
                        _exit(EXIT_FAILURE);
                }

                tzset();

                /* If there is a timezone that matches the tzname fields, leave the parsing to the implementation.
                 * Otherwise just cut it off. */
                with_tz = !STR_IN_SET(tz, tzname[0], tzname[1]);

                /* Cut off the timezone if we dont need it. */
                if (with_tz)
                        t = strndupa(t, last_space - t);

                shared->return_value = parse_timestamp_impl(t, &shared->usec, with_tz);

                _exit(EXIT_SUCCESS);
        }

        tmp = *shared;
        if (munmap(shared, sizeof *shared) != 0)
                return negative_errno();

        if (tmp.return_value == 0)
                *usec = tmp.usec;

        return tmp.return_value;
}

static char* extract_multiplier(char *p, usec_t *multiplier) {
        static const struct {
                const char *suffix;
                usec_t usec;
        } table[] = {
                { "seconds", USEC_PER_SEC    },
                { "second",  USEC_PER_SEC    },
                { "sec",     USEC_PER_SEC    },
                { "s",       USEC_PER_SEC    },
                { "minutes", USEC_PER_MINUTE },
                { "minute",  USEC_PER_MINUTE },
                { "min",     USEC_PER_MINUTE },
                { "months",  USEC_PER_MONTH  },
                { "month",   USEC_PER_MONTH  },
                { "M",       USEC_PER_MONTH  },
                { "msec",    USEC_PER_MSEC   },
                { "ms",      USEC_PER_MSEC   },
                { "m",       USEC_PER_MINUTE },
                { "hours",   USEC_PER_HOUR   },
                { "hour",    USEC_PER_HOUR   },
                { "hr",      USEC_PER_HOUR   },
                { "h",       USEC_PER_HOUR   },
                { "days",    USEC_PER_DAY    },
                { "day",     USEC_PER_DAY    },
                { "d",       USEC_PER_DAY    },
                { "weeks",   USEC_PER_WEEK   },
                { "week",    USEC_PER_WEEK   },
                { "w",       USEC_PER_WEEK   },
                { "years",   USEC_PER_YEAR   },
                { "year",    USEC_PER_YEAR   },
                { "y",       USEC_PER_YEAR   },
                { "usec",    1ULL            },
                { "us",      1ULL            },
                { "µs",      1ULL            },
        };
        size_t i;

        for (i = 0; i < ELEMENTSOF(table); i++) {
                char *e;

                e = startswith(p, table[i].suffix);
                if (e) {
                        *multiplier = table[i].usec;
                        return e;
                }
        }

        return p;
}

int parse_time(const char *t, usec_t *usec, usec_t default_unit) {
        const char *p, *s;
        usec_t r = 0;
        bool something = false;

        assert(t);
        assert(usec);
        assert(default_unit > 0);

        p = t;

        p += strspn(p, WHITESPACE);
        s = startswith(p, "infinity");
        if (s) {
                s += strspn(s, WHITESPACE);
                if (*s != 0)
                        return -EINVAL;

                *usec = USEC_INFINITY;
                return 0;
        }

        for (;;) {
                long long l, z = 0;
                char *e;
                unsigned n = 0;
                usec_t multiplier = default_unit, k;

                p += strspn(p, WHITESPACE);

                if (*p == 0) {
                        if (!something)
                                return -EINVAL;

                        break;
                }

                errno = 0;
                l = strtoll(p, &e, 10);
                if (errno > 0)
                        return -errno;
                if (l < 0)
                        return -ERANGE;

                if (*e == '.') {
                        char *b = e + 1;

                        errno = 0;
                        z = strtoll(b, &e, 10);
                        if (errno > 0)
                                return -errno;

                        if (z < 0)
                                return -ERANGE;

                        if (e == b)
                                return -EINVAL;

                        n = e - b;

                } else if (e == p)
                        return -EINVAL;

                e += strspn(e, WHITESPACE);
                p = extract_multiplier(e, &multiplier);

                something = true;

                k = (usec_t) z * multiplier;

                for (; n > 0; n--)
                        k /= 10;

                r += (usec_t) l * multiplier + k;
        }

        *usec = r;

        return 0;
}

int parse_sec(const char *t, usec_t *usec) {
        return parse_time(t, usec, USEC_PER_SEC);
}

int parse_sec_fix_0(const char *t, usec_t *usec) {
        assert(t);
        assert(usec);

        t += strspn(t, WHITESPACE);

        if (streq(t, "0")) {
                *usec = USEC_INFINITY;
                return 0;
        }

        return parse_sec(t, usec);
}

int parse_nsec(const char *t, nsec_t *nsec) {
        static const struct {
                const char *suffix;
                nsec_t nsec;
        } table[] = {
                { "seconds", NSEC_PER_SEC },
                { "second", NSEC_PER_SEC },
                { "sec", NSEC_PER_SEC },
                { "s", NSEC_PER_SEC },
                { "minutes", NSEC_PER_MINUTE },
                { "minute", NSEC_PER_MINUTE },
                { "min", NSEC_PER_MINUTE },
                { "months", NSEC_PER_MONTH },
                { "month", NSEC_PER_MONTH },
                { "msec", NSEC_PER_MSEC },
                { "ms", NSEC_PER_MSEC },
                { "m", NSEC_PER_MINUTE },
                { "hours", NSEC_PER_HOUR },
                { "hour", NSEC_PER_HOUR },
                { "hr", NSEC_PER_HOUR },
                { "h", NSEC_PER_HOUR },
                { "days", NSEC_PER_DAY },
                { "day", NSEC_PER_DAY },
                { "d", NSEC_PER_DAY },
                { "weeks", NSEC_PER_WEEK },
                { "week", NSEC_PER_WEEK },
                { "w", NSEC_PER_WEEK },
                { "years", NSEC_PER_YEAR },
                { "year", NSEC_PER_YEAR },
                { "y", NSEC_PER_YEAR },
                { "usec", NSEC_PER_USEC },
                { "us", NSEC_PER_USEC },
                { "µs", NSEC_PER_USEC },
                { "nsec", 1ULL },
                { "ns", 1ULL },
                { "", 1ULL }, /* default is nsec */
        };

        const char *p, *s;
        nsec_t r = 0;
        bool something = false;

        assert(t);
        assert(nsec);

        p = t;

        p += strspn(p, WHITESPACE);
        s = startswith(p, "infinity");
        if (s) {
                s += strspn(s, WHITESPACE);
                if (*s != 0)
                        return -EINVAL;

                *nsec = NSEC_INFINITY;
                return 0;
        }

        for (;;) {
                long long l, z = 0;
                size_t n = 0, i;
                char *e;

                p += strspn(p, WHITESPACE);

                if (*p == 0) {
                        if (!something)
                                return -EINVAL;

                        break;
                }

                errno = 0;
                l = strtoll(p, &e, 10);

                if (errno > 0)
                        return -errno;

                if (l < 0)
                        return -ERANGE;

                if (*e == '.') {
                        char *b = e + 1;

                        errno = 0;
                        z = strtoll(b, &e, 10);
                        if (errno > 0)
                                return -errno;

                        if (z < 0)
                                return -ERANGE;

                        if (e == b)
                                return -EINVAL;

                        n = e - b;

                } else if (e == p)
                        return -EINVAL;

                e += strspn(e, WHITESPACE);

                for (i = 0; i < ELEMENTSOF(table); i++)
                        if (startswith(e, table[i].suffix)) {
                                nsec_t k = (nsec_t) z * table[i].nsec;

                                for (; n > 0; n--)
                                        k /= 10;

                                r += (nsec_t) l * table[i].nsec + k;
                                p = e + strlen(table[i].suffix);

                                something = true;
                                break;
                        }

                if (i >= ELEMENTSOF(table))
                        return -EINVAL;

        }

        *nsec = r;

        return 0;
}

bool ntp_synced(void) {
        struct timex txc = {};

        if (adjtimex(&txc) < 0)
                return false;

        if (txc.status & STA_UNSYNC)
                return false;

        return true;
}

int get_timezones(char ***ret) {
        _cleanup_fclose_ FILE *f = NULL;
        _cleanup_strv_free_ char **zones = NULL;
        size_t n_zones = 0, n_allocated = 0;

        assert(ret);

        zones = strv_new("UTC", NULL);
        if (!zones)
                return -ENOMEM;

        n_allocated = 2;
        n_zones = 1;

        f = fopen("/usr/share/zoneinfo/zone.tab", "re");
        if (f) {
                char l[LINE_MAX];

                FOREACH_LINE(l, f, return -errno) {
                        char *p, *w;
                        size_t k;

                        p = strstrip(l);

                        if (isempty(p) || *p == '#')
                                continue;

                        /* Skip over country code */
                        p += strcspn(p, WHITESPACE);
                        p += strspn(p, WHITESPACE);

                        /* Skip over coordinates */
                        p += strcspn(p, WHITESPACE);
                        p += strspn(p, WHITESPACE);

                        /* Found timezone name */
                        k = strcspn(p, WHITESPACE);
                        if (k <= 0)
                                continue;

                        w = strndup(p, k);
                        if (!w)
                                return -ENOMEM;

                        if (!GREEDY_REALLOC(zones, n_allocated, n_zones + 2)) {
                                free(w);
                                return -ENOMEM;
                        }

                        zones[n_zones++] = w;
                        zones[n_zones] = NULL;
                }

                strv_sort(zones);

        } else if (errno != ENOENT)
                return -errno;

        *ret = TAKE_PTR(zones);

        return 0;
}
#endif /* NM_IGNORED */

bool timezone_is_valid(const char *name, int log_level) {
        bool slash = false;
        const char *p, *t;
        _cleanup_close_ int fd = -1;
        char buf[4];
        int r;

        if (isempty(name))
                return false;

        if (name[0] == '/')
                return false;

        for (p = name; *p; p++) {
                if (!(*p >= '0' && *p <= '9') &&
                    !(*p >= 'a' && *p <= 'z') &&
                    !(*p >= 'A' && *p <= 'Z') &&
                    !IN_SET(*p, '-', '_', '+', '/'))
                        return false;

                if (*p == '/') {

                        if (slash)
                                return false;

                        slash = true;
                } else
                        slash = false;
        }

        if (slash)
                return false;

        if (p - name >= PATH_MAX)
                return false;

        t = strjoina("/usr/share/zoneinfo/", name);

        fd = open(t, O_RDONLY|O_CLOEXEC);
        if (fd < 0) {
                log_full_errno(log_level, errno, "Failed to open timezone file '%s': %m", t);
                return false;
        }

        r = fd_verify_regular(fd);
        if (r < 0) {
                log_full_errno(log_level, r, "Timezone file '%s' is not  a regular file: %m", t);
                return false;
        }

        r = loop_read_exact(fd, buf, 4, false);
        if (r < 0) {
                log_full_errno(log_level, r, "Failed to read from timezone file '%s': %m", t);
                return false;
        }

        /* Magic from tzfile(5) */
        if (memcmp(buf, "TZif", 4) != 0) {
                log_full(log_level, "Timezone file '%s' has wrong magic bytes", t);
                return false;
        }

        return true;
}

bool clock_boottime_supported(void) {
        static int supported = -1;

        /* Note that this checks whether CLOCK_BOOTTIME is available in general as well as available for timerfds()! */

        if (supported < 0) {
                int fd;

                fd = timerfd_create(CLOCK_BOOTTIME, TFD_NONBLOCK|TFD_CLOEXEC);
                if (fd < 0)
                        supported = false;
                else {
                        safe_close(fd);
                        supported = true;
                }
        }

        return supported;
}

clockid_t clock_boottime_or_monotonic(void) {
        if (clock_boottime_supported())
                return CLOCK_BOOTTIME;
        else
                return CLOCK_MONOTONIC;
}

bool clock_supported(clockid_t clock) {
        struct timespec ts;

        switch (clock) {

        case CLOCK_MONOTONIC:
        case CLOCK_REALTIME:
                return true;

        case CLOCK_BOOTTIME:
                return clock_boottime_supported();

        case CLOCK_BOOTTIME_ALARM:
                if (!clock_boottime_supported())
                        return false;

                _fallthrough_;
        default:
                /* For everything else, check properly */
                return clock_gettime(clock, &ts) >= 0;
        }
}

#if 0 /* NM_IGNORED */
int get_timezone(char **tz) {
        _cleanup_free_ char *t = NULL;
        const char *e;
        char *z;
        int r;

        r = readlink_malloc("/etc/localtime", &t);
        if (r < 0)
                return r; /* returns EINVAL if not a symlink */

        e = path_startswith(t, "/usr/share/zoneinfo/");
        if (!e)
                e = path_startswith(t, "../usr/share/zoneinfo/");
        if (!e)
                return -EINVAL;

        if (!timezone_is_valid(e, LOG_DEBUG))
                return -EINVAL;

        z = strdup(e);
        if (!z)
                return -ENOMEM;

        *tz = z;
        return 0;
}

time_t mktime_or_timegm(struct tm *tm, bool utc) {
        return utc ? timegm(tm) : mktime(tm);
}

struct tm *localtime_or_gmtime_r(const time_t *t, struct tm *tm, bool utc) {
        return utc ? gmtime_r(t, tm) : localtime_r(t, tm);
}

unsigned long usec_to_jiffies(usec_t u) {
        static thread_local unsigned long hz = 0;
        long r;

        if (hz == 0) {
                r = sysconf(_SC_CLK_TCK);

                assert(r > 0);
                hz = r;
        }

        return DIV_ROUND_UP(u , USEC_PER_SEC / hz);
}

usec_t usec_shift_clock(usec_t x, clockid_t from, clockid_t to) {
        usec_t a, b;

        if (x == USEC_INFINITY)
                return USEC_INFINITY;
        if (map_clock_id(from) == map_clock_id(to))
                return x;

        a = now(from);
        b = now(to);

        if (x > a)
                /* x lies in the future */
                return usec_add(b, usec_sub_unsigned(x, a));
        else
                /* x lies in the past */
                return usec_sub_unsigned(b, usec_sub_unsigned(a, x));
}

bool in_utc_timezone(void) {
        tzset();

        return timezone == 0 && daylight == 0;
}
<<<<<<< HEAD
#endif /* NM_IGNORED */
=======

int time_change_fd(void) {

        /* We only care for the cancellation event, hence we set the timeout to the latest possible value. */
        static const struct itimerspec its = {
                .it_value.tv_sec = TIME_T_MAX,
        };

        _cleanup_close_ int fd;

        assert_cc(sizeof(time_t) == sizeof(TIME_T_MAX));

        /* Uses TFD_TIMER_CANCEL_ON_SET to get notifications whenever CLOCK_REALTIME makes a jump relative to
         * CLOCK_MONOTONIC. */

        fd = timerfd_create(CLOCK_REALTIME, TFD_NONBLOCK|TFD_CLOEXEC);
        if (fd < 0)
                return -errno;

        if (timerfd_settime(fd, TFD_TIMER_ABSTIME|TFD_TIMER_CANCEL_ON_SET, &its, NULL) < 0)
                return -errno;

        return TAKE_FD(fd);
}
>>>>>>> 353810cc
<|MERGE_RESOLUTION|>--- conflicted
+++ resolved
@@ -1468,9 +1468,6 @@
 
         return timezone == 0 && daylight == 0;
 }
-<<<<<<< HEAD
-#endif /* NM_IGNORED */
-=======
 
 int time_change_fd(void) {
 
@@ -1495,4 +1492,4 @@
 
         return TAKE_FD(fd);
 }
->>>>>>> 353810cc
+#endif /* NM_IGNORED */