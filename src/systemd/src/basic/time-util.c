/*-*- Mode: C; c-basic-offset: 8; indent-tabs-mode: nil -*-*/

/***
  This file is part of systemd.

  Copyright 2010 Lennart Poettering

  systemd is free software; you can redistribute it and/or modify it
  under the terms of the GNU Lesser General Public License as published by
  the Free Software Foundation; either version 2.1 of the License, or
  (at your option) any later version.

  systemd is distributed in the hope that it will be useful, but
  WITHOUT ANY WARRANTY; without even the implied warranty of
  MERCHANTABILITY or FITNESS FOR A PARTICULAR PURPOSE. See the GNU
  Lesser General Public License for more details.

  You should have received a copy of the GNU Lesser General Public License
  along with systemd; If not, see <http://www.gnu.org/licenses/>.
***/

<<<<<<< HEAD
#include "nm-sd-adapt.h"

#include <time.h>
=======
>>>>>>> aa9d0d14
#include <string.h>
#include <sys/timerfd.h>
#include <sys/timex.h>

#include "alloc-util.h"
#include "fd-util.h"
#include "fileio.h"
#include "fs-util.h"
#include "parse-util.h"
#include "path-util.h"
#include "string-util.h"
#include "strv.h"
#include "time-util.h"
#include "util.h"

usec_t now(clockid_t clock_id) {
        struct timespec ts;

        assert_se(clock_gettime(clock_id, &ts) == 0);

        return timespec_load(&ts);
}

nsec_t now_nsec(clockid_t clock_id) {
        struct timespec ts;

        assert_se(clock_gettime(clock_id, &ts) == 0);

        return timespec_load_nsec(&ts);
}

dual_timestamp* dual_timestamp_get(dual_timestamp *ts) {
        assert(ts);

        ts->realtime = now(CLOCK_REALTIME);
        ts->monotonic = now(CLOCK_MONOTONIC);

        return ts;
}

dual_timestamp* dual_timestamp_from_realtime(dual_timestamp *ts, usec_t u) {
        int64_t delta;
        assert(ts);

        if (u == USEC_INFINITY || u <= 0) {
                ts->realtime = ts->monotonic = u;
                return ts;
        }

        ts->realtime = u;

        delta = (int64_t) now(CLOCK_REALTIME) - (int64_t) u;
        ts->monotonic = now(CLOCK_MONOTONIC);

        if ((int64_t) ts->monotonic > delta)
                ts->monotonic -= delta;
        else
                ts->monotonic = 0;

        return ts;
}

dual_timestamp* dual_timestamp_from_monotonic(dual_timestamp *ts, usec_t u) {
        int64_t delta;
        assert(ts);

        if (u == USEC_INFINITY) {
                ts->realtime = ts->monotonic = USEC_INFINITY;
                return ts;
        }

        ts->monotonic = u;
        delta = (int64_t) now(CLOCK_MONOTONIC) - (int64_t) u;

        ts->realtime = now(CLOCK_REALTIME);
        if ((int64_t) ts->realtime > delta)
                ts->realtime -= delta;
        else
                ts->realtime = 0;

        return ts;
}

dual_timestamp* dual_timestamp_from_boottime_or_monotonic(dual_timestamp *ts, usec_t u) {
        int64_t delta;

        if (u == USEC_INFINITY) {
                ts->realtime = ts->monotonic = USEC_INFINITY;
                return ts;
        }
        ts->realtime = now(CLOCK_REALTIME);
        ts->monotonic = now(CLOCK_MONOTONIC);

        delta = (int64_t) now(clock_boottime_or_monotonic()) - (int64_t) u;

        if ((int64_t) ts->realtime > delta)
                ts->realtime -= delta;
        else
                ts->realtime = 0;

        if ((int64_t) ts->monotonic > delta)
                ts->monotonic -= delta;
        else
                ts->monotonic = 0;

        return ts;
}


usec_t timespec_load(const struct timespec *ts) {
        assert(ts);

        if (ts->tv_sec == (time_t) -1 &&
            ts->tv_nsec == (long) -1)
                return USEC_INFINITY;

        if ((usec_t) ts->tv_sec > (UINT64_MAX - (ts->tv_nsec / NSEC_PER_USEC)) / USEC_PER_SEC)
                return USEC_INFINITY;

        return
                (usec_t) ts->tv_sec * USEC_PER_SEC +
                (usec_t) ts->tv_nsec / NSEC_PER_USEC;
}

nsec_t timespec_load_nsec(const struct timespec *ts) {
        assert(ts);

        if (ts->tv_sec == (time_t) -1 &&
            ts->tv_nsec == (long) -1)
                return NSEC_INFINITY;

        return
                (nsec_t) ts->tv_sec * NSEC_PER_SEC +
                (nsec_t) ts->tv_nsec;
}

struct timespec *timespec_store(struct timespec *ts, usec_t u)  {
        assert(ts);

        if (u == USEC_INFINITY) {
                ts->tv_sec = (time_t) -1;
                ts->tv_nsec = (long) -1;
                return ts;
        }

        ts->tv_sec = (time_t) (u / USEC_PER_SEC);
        ts->tv_nsec = (long int) ((u % USEC_PER_SEC) * NSEC_PER_USEC);

        return ts;
}

#if 0 /* NM_IGNORED */
usec_t timeval_load(const struct timeval *tv) {
        assert(tv);

        if (tv->tv_sec == (time_t) -1 &&
            tv->tv_usec == (suseconds_t) -1)
                return USEC_INFINITY;

        if ((usec_t) tv->tv_sec > (UINT64_MAX - tv->tv_usec) / USEC_PER_SEC)
                return USEC_INFINITY;

        return
                (usec_t) tv->tv_sec * USEC_PER_SEC +
                (usec_t) tv->tv_usec;
}

struct timeval *timeval_store(struct timeval *tv, usec_t u) {
        assert(tv);

        if (u == USEC_INFINITY) {
                tv->tv_sec = (time_t) -1;
                tv->tv_usec = (suseconds_t) -1;
        } else {
                tv->tv_sec = (time_t) (u / USEC_PER_SEC);
                tv->tv_usec = (suseconds_t) (u % USEC_PER_SEC);
        }

        return tv;
}

static char *format_timestamp_internal(char *buf, size_t l, usec_t t, bool utc) {
        struct tm tm;
        time_t sec;

        assert(buf);
        assert(l > 0);

        if (t <= 0 || t == USEC_INFINITY)
                return NULL;

        sec = (time_t) (t / USEC_PER_SEC);
        localtime_or_gmtime_r(&sec, &tm, utc);

        if (strftime(buf, l, "%a %Y-%m-%d %H:%M:%S %Z", &tm) <= 0)
                return NULL;

        return buf;
}

char *format_timestamp(char *buf, size_t l, usec_t t) {
        return format_timestamp_internal(buf, l, t, false);
}

char *format_timestamp_utc(char *buf, size_t l, usec_t t) {
        return format_timestamp_internal(buf, l, t, true);
}

static char *format_timestamp_internal_us(char *buf, size_t l, usec_t t, bool utc) {
        struct tm tm;
        time_t sec;

        assert(buf);
        assert(l > 0);

        if (t <= 0 || t == USEC_INFINITY)
                return NULL;

        sec = (time_t) (t / USEC_PER_SEC);
        localtime_or_gmtime_r(&sec, &tm, utc);

        if (strftime(buf, l, "%a %Y-%m-%d %H:%M:%S", &tm) <= 0)
                return NULL;
        snprintf(buf + strlen(buf), l - strlen(buf), ".%06llu", (unsigned long long) (t % USEC_PER_SEC));
        if (strftime(buf + strlen(buf), l - strlen(buf), " %Z", &tm) <= 0)
                return NULL;

        return buf;
}

char *format_timestamp_us(char *buf, size_t l, usec_t t) {
        return format_timestamp_internal_us(buf, l, t, false);
}

char *format_timestamp_us_utc(char *buf, size_t l, usec_t t) {
        return format_timestamp_internal_us(buf, l, t, true);
}

char *format_timestamp_relative(char *buf, size_t l, usec_t t) {
        const char *s;
        usec_t n, d;

        if (t <= 0 || t == USEC_INFINITY)
                return NULL;

        n = now(CLOCK_REALTIME);
        if (n > t) {
                d = n - t;
                s = "ago";
        } else {
                d = t - n;
                s = "left";
        }

        if (d >= USEC_PER_YEAR)
                snprintf(buf, l, USEC_FMT " years " USEC_FMT " months %s",
                         d / USEC_PER_YEAR,
                         (d % USEC_PER_YEAR) / USEC_PER_MONTH, s);
        else if (d >= USEC_PER_MONTH)
                snprintf(buf, l, USEC_FMT " months " USEC_FMT " days %s",
                         d / USEC_PER_MONTH,
                         (d % USEC_PER_MONTH) / USEC_PER_DAY, s);
        else if (d >= USEC_PER_WEEK)
                snprintf(buf, l, USEC_FMT " weeks " USEC_FMT " days %s",
                         d / USEC_PER_WEEK,
                         (d % USEC_PER_WEEK) / USEC_PER_DAY, s);
        else if (d >= 2*USEC_PER_DAY)
                snprintf(buf, l, USEC_FMT " days %s", d / USEC_PER_DAY, s);
        else if (d >= 25*USEC_PER_HOUR)
                snprintf(buf, l, "1 day " USEC_FMT "h %s",
                         (d - USEC_PER_DAY) / USEC_PER_HOUR, s);
        else if (d >= 6*USEC_PER_HOUR)
                snprintf(buf, l, USEC_FMT "h %s",
                         d / USEC_PER_HOUR, s);
        else if (d >= USEC_PER_HOUR)
                snprintf(buf, l, USEC_FMT "h " USEC_FMT "min %s",
                         d / USEC_PER_HOUR,
                         (d % USEC_PER_HOUR) / USEC_PER_MINUTE, s);
        else if (d >= 5*USEC_PER_MINUTE)
                snprintf(buf, l, USEC_FMT "min %s",
                         d / USEC_PER_MINUTE, s);
        else if (d >= USEC_PER_MINUTE)
                snprintf(buf, l, USEC_FMT "min " USEC_FMT "s %s",
                         d / USEC_PER_MINUTE,
                         (d % USEC_PER_MINUTE) / USEC_PER_SEC, s);
        else if (d >= USEC_PER_SEC)
                snprintf(buf, l, USEC_FMT "s %s",
                         d / USEC_PER_SEC, s);
        else if (d >= USEC_PER_MSEC)
                snprintf(buf, l, USEC_FMT "ms %s",
                         d / USEC_PER_MSEC, s);
        else if (d > 0)
                snprintf(buf, l, USEC_FMT"us %s",
                         d, s);
        else
                snprintf(buf, l, "now");

        buf[l-1] = 0;
        return buf;
}
#endif /* NM_IGNORED */

char *format_timespan(char *buf, size_t l, usec_t t, usec_t accuracy) {
        static const struct {
                const char *suffix;
                usec_t usec;
        } table[] = {
                { "y",     USEC_PER_YEAR   },
                { "month", USEC_PER_MONTH  },
                { "w",     USEC_PER_WEEK   },
                { "d",     USEC_PER_DAY    },
                { "h",     USEC_PER_HOUR   },
                { "min",   USEC_PER_MINUTE },
                { "s",     USEC_PER_SEC    },
                { "ms",    USEC_PER_MSEC   },
                { "us",    1               },
        };

        unsigned i;
        char *p = buf;
        bool something = false;

        assert(buf);
        assert(l > 0);

        if (t == USEC_INFINITY) {
                strncpy(p, "infinity", l-1);
                p[l-1] = 0;
                return p;
        }

        if (t <= 0) {
                strncpy(p, "0", l-1);
                p[l-1] = 0;
                return p;
        }

        /* The result of this function can be parsed with parse_sec */

        for (i = 0; i < ELEMENTSOF(table); i++) {
                int k = 0;
                size_t n;
                bool done = false;
                usec_t a, b;

                if (t <= 0)
                        break;

                if (t < accuracy && something)
                        break;

                if (t < table[i].usec)
                        continue;

                if (l <= 1)
                        break;

                a = t / table[i].usec;
                b = t % table[i].usec;

                /* Let's see if we should shows this in dot notation */
                if (t < USEC_PER_MINUTE && b > 0) {
                        usec_t cc;
                        int j;

                        j = 0;
                        for (cc = table[i].usec; cc > 1; cc /= 10)
                                j++;

                        for (cc = accuracy; cc > 1; cc /= 10) {
                                b /= 10;
                                j--;
                        }

                        if (j > 0) {
                                k = snprintf(p, l,
                                             "%s"USEC_FMT".%0*llu%s",
                                             p > buf ? " " : "",
                                             a,
                                             j,
                                             (unsigned long long) b,
                                             table[i].suffix);

                                t = 0;
                                done = true;
                        }
                }

                /* No? Then let's show it normally */
                if (!done) {
                        k = snprintf(p, l,
                                     "%s"USEC_FMT"%s",
                                     p > buf ? " " : "",
                                     a,
                                     table[i].suffix);

                        t = b;
                }

                n = MIN((size_t) k, l);

                l -= n;
                p += n;

                something = true;
        }

        *p = 0;

        return buf;
}

#if 0 /* NM_IGNORED */
void dual_timestamp_serialize(FILE *f, const char *name, dual_timestamp *t) {

        assert(f);
        assert(name);
        assert(t);

        if (!dual_timestamp_is_set(t))
                return;

        fprintf(f, "%s="USEC_FMT" "USEC_FMT"\n",
                name,
                t->realtime,
                t->monotonic);
}

int dual_timestamp_deserialize(const char *value, dual_timestamp *t) {
        unsigned long long a, b;

        assert(value);
        assert(t);

        if (sscanf(value, "%llu %llu", &a, &b) != 2) {
                log_debug("Failed to parse finish timestamp value %s.", value);
                return -EINVAL;
        }

        t->realtime = a;
        t->monotonic = b;

        return 0;
}

int parse_timestamp(const char *t, usec_t *usec) {
        static const struct {
                const char *name;
                const int nr;
        } day_nr[] = {
                { "Sunday",    0 },
                { "Sun",       0 },
                { "Monday",    1 },
                { "Mon",       1 },
                { "Tuesday",   2 },
                { "Tue",       2 },
                { "Wednesday", 3 },
                { "Wed",       3 },
                { "Thursday",  4 },
                { "Thu",       4 },
                { "Friday",    5 },
                { "Fri",       5 },
                { "Saturday",  6 },
                { "Sat",       6 },
        };

        const char *k;
        const char *utc;
        struct tm tm, copy;
        time_t x;
        usec_t x_usec, plus = 0, minus = 0, ret;
        int r, weekday = -1;
        unsigned i;

        /*
         * Allowed syntaxes:
         *
         *   2012-09-22 16:34:22
         *   2012-09-22 16:34     (seconds will be set to 0)
         *   2012-09-22           (time will be set to 00:00:00)
         *   16:34:22             (date will be set to today)
         *   16:34                (date will be set to today, seconds to 0)
         *   now
         *   yesterday            (time is set to 00:00:00)
         *   today                (time is set to 00:00:00)
         *   tomorrow             (time is set to 00:00:00)
         *   +5min
         *   -5days
         *   @2147483647          (seconds since epoch)
         *
         */

        assert(t);
        assert(usec);

        if (t[0] == '@')
                return parse_sec(t + 1, usec);

        ret = now(CLOCK_REALTIME);

        if (streq(t, "now"))
                goto finish;

        else if (t[0] == '+') {
                r = parse_sec(t+1, &plus);
                if (r < 0)
                        return r;

                goto finish;

        } else if (t[0] == '-') {
                r = parse_sec(t+1, &minus);
                if (r < 0)
                        return r;

                goto finish;

        } else if ((k = endswith(t, " ago"))) {
                t = strndupa(t, k - t);

                r = parse_sec(t, &minus);
                if (r < 0)
                        return r;

                goto finish;

        } else if ((k = endswith(t, " left"))) {
                t = strndupa(t, k - t);

                r = parse_sec(t, &plus);
                if (r < 0)
                        return r;

                goto finish;
        }

        utc = endswith_no_case(t, " UTC");
        if (utc)
                t = strndupa(t, utc - t);

        x = ret / USEC_PER_SEC;
        x_usec = 0;

        assert_se(localtime_or_gmtime_r(&x, &tm, utc));
        tm.tm_isdst = -1;

        if (streq(t, "today")) {
                tm.tm_sec = tm.tm_min = tm.tm_hour = 0;
                goto from_tm;

        } else if (streq(t, "yesterday")) {
                tm.tm_mday --;
                tm.tm_sec = tm.tm_min = tm.tm_hour = 0;
                goto from_tm;

        } else if (streq(t, "tomorrow")) {
                tm.tm_mday ++;
                tm.tm_sec = tm.tm_min = tm.tm_hour = 0;
                goto from_tm;
        }


        for (i = 0; i < ELEMENTSOF(day_nr); i++) {
                size_t skip;

                if (!startswith_no_case(t, day_nr[i].name))
                        continue;

                skip = strlen(day_nr[i].name);
                if (t[skip] != ' ')
                        continue;

                weekday = day_nr[i].nr;
                t += skip + 1;
                break;
        }

        copy = tm;
        k = strptime(t, "%y-%m-%d %H:%M:%S", &tm);
        if (k) {
                if (*k == '.')
                        goto parse_usec;
                else if (*k == 0)
                        goto from_tm;
        }

        tm = copy;
        k = strptime(t, "%Y-%m-%d %H:%M:%S", &tm);
        if (k) {
                if (*k == '.')
                        goto parse_usec;
                else if (*k == 0)
                        goto from_tm;
        }

        tm = copy;
        k = strptime(t, "%y-%m-%d %H:%M", &tm);
        if (k && *k == 0) {
                tm.tm_sec = 0;
                goto from_tm;
        }

        tm = copy;
        k = strptime(t, "%Y-%m-%d %H:%M", &tm);
        if (k && *k == 0) {
                tm.tm_sec = 0;
                goto from_tm;
        }

        tm = copy;
        k = strptime(t, "%y-%m-%d", &tm);
        if (k && *k == 0) {
                tm.tm_sec = tm.tm_min = tm.tm_hour = 0;
                goto from_tm;
        }

        tm = copy;
        k = strptime(t, "%Y-%m-%d", &tm);
        if (k && *k == 0) {
                tm.tm_sec = tm.tm_min = tm.tm_hour = 0;
                goto from_tm;
        }

        tm = copy;
        k = strptime(t, "%H:%M:%S", &tm);
        if (k) {
                if (*k == '.')
                        goto parse_usec;
                else if (*k == 0)
                        goto from_tm;
        }

        tm = copy;
        k = strptime(t, "%H:%M", &tm);
        if (k && *k == 0) {
                tm.tm_sec = 0;
                goto from_tm;
        }

        return -EINVAL;

parse_usec:
        {
                unsigned add;

                k++;
                r = parse_fractional_part_u(&k, 6, &add);
                if (r < 0)
                        return -EINVAL;

                if (*k)
                        return -EINVAL;

                x_usec = add;

        }

from_tm:
        x = mktime_or_timegm(&tm, utc);
        if (x == (time_t) -1)
                return -EINVAL;

        if (weekday >= 0 && tm.tm_wday != weekday)
                return -EINVAL;

        ret = (usec_t) x * USEC_PER_SEC + x_usec;

finish:
        ret += plus;
        if (ret > minus)
                ret -= minus;
        else
                ret = 0;

        *usec = ret;

        return 0;
}

int parse_time(const char *t, usec_t *usec, usec_t default_unit) {

        static const struct {
                const char *suffix;
                usec_t usec;
        } table[] = {
                { "seconds", USEC_PER_SEC    },
                { "second",  USEC_PER_SEC    },
                { "sec",     USEC_PER_SEC    },
                { "s",       USEC_PER_SEC    },
                { "minutes", USEC_PER_MINUTE },
                { "minute",  USEC_PER_MINUTE },
                { "min",     USEC_PER_MINUTE },
                { "months",  USEC_PER_MONTH  },
                { "month",   USEC_PER_MONTH  },
                { "M",       USEC_PER_MONTH  },
                { "msec",    USEC_PER_MSEC   },
                { "ms",      USEC_PER_MSEC   },
                { "m",       USEC_PER_MINUTE },
                { "hours",   USEC_PER_HOUR   },
                { "hour",    USEC_PER_HOUR   },
                { "hr",      USEC_PER_HOUR   },
                { "h",       USEC_PER_HOUR   },
                { "days",    USEC_PER_DAY    },
                { "day",     USEC_PER_DAY    },
                { "d",       USEC_PER_DAY    },
                { "weeks",   USEC_PER_WEEK   },
                { "week",    USEC_PER_WEEK   },
                { "w",       USEC_PER_WEEK   },
                { "years",   USEC_PER_YEAR   },
                { "year",    USEC_PER_YEAR   },
                { "y",       USEC_PER_YEAR   },
                { "usec",    1ULL            },
                { "us",      1ULL            },
        };

        const char *p, *s;
        usec_t r = 0;
        bool something = false;

        assert(t);
        assert(usec);
        assert(default_unit > 0);

        p = t;

        p += strspn(p, WHITESPACE);
        s = startswith(p, "infinity");
        if (s) {
                s += strspn(s, WHITESPACE);
                if (*s != 0)
                        return -EINVAL;

                *usec = USEC_INFINITY;
                return 0;
        }

        for (;;) {
                long long l, z = 0;
                char *e;
                unsigned i, n = 0;
                usec_t multiplier, k;

                p += strspn(p, WHITESPACE);

                if (*p == 0) {
                        if (!something)
                                return -EINVAL;

                        break;
                }

                errno = 0;
                l = strtoll(p, &e, 10);

                if (errno > 0)
                        return -errno;

                if (l < 0)
                        return -ERANGE;

                if (*e == '.') {
                        char *b = e + 1;

                        errno = 0;
                        z = strtoll(b, &e, 10);
                        if (errno > 0)
                                return -errno;

                        if (z < 0)
                                return -ERANGE;

                        if (e == b)
                                return -EINVAL;

                        n = e - b;

                } else if (e == p)
                        return -EINVAL;

                e += strspn(e, WHITESPACE);

                for (i = 0; i < ELEMENTSOF(table); i++)
                        if (startswith(e, table[i].suffix)) {
                                multiplier = table[i].usec;
                                p = e + strlen(table[i].suffix);
                                break;
                        }

                if (i >= ELEMENTSOF(table)) {
                        multiplier = default_unit;
                        p = e;
                }

                something = true;

                k = (usec_t) z * multiplier;

                for (; n > 0; n--)
                        k /= 10;

                r += (usec_t) l * multiplier + k;
        }

        *usec = r;

        return 0;
}

int parse_sec(const char *t, usec_t *usec) {
        return parse_time(t, usec, USEC_PER_SEC);
}

int parse_nsec(const char *t, nsec_t *nsec) {
        static const struct {
                const char *suffix;
                nsec_t nsec;
        } table[] = {
                { "seconds", NSEC_PER_SEC },
                { "second", NSEC_PER_SEC },
                { "sec", NSEC_PER_SEC },
                { "s", NSEC_PER_SEC },
                { "minutes", NSEC_PER_MINUTE },
                { "minute", NSEC_PER_MINUTE },
                { "min", NSEC_PER_MINUTE },
                { "months", NSEC_PER_MONTH },
                { "month", NSEC_PER_MONTH },
                { "msec", NSEC_PER_MSEC },
                { "ms", NSEC_PER_MSEC },
                { "m", NSEC_PER_MINUTE },
                { "hours", NSEC_PER_HOUR },
                { "hour", NSEC_PER_HOUR },
                { "hr", NSEC_PER_HOUR },
                { "h", NSEC_PER_HOUR },
                { "days", NSEC_PER_DAY },
                { "day", NSEC_PER_DAY },
                { "d", NSEC_PER_DAY },
                { "weeks", NSEC_PER_WEEK },
                { "week", NSEC_PER_WEEK },
                { "w", NSEC_PER_WEEK },
                { "years", NSEC_PER_YEAR },
                { "year", NSEC_PER_YEAR },
                { "y", NSEC_PER_YEAR },
                { "usec", NSEC_PER_USEC },
                { "us", NSEC_PER_USEC },
                { "nsec", 1ULL },
                { "ns", 1ULL },
                { "", 1ULL }, /* default is nsec */
        };

        const char *p, *s;
        nsec_t r = 0;
        bool something = false;

        assert(t);
        assert(nsec);

        p = t;

        p += strspn(p, WHITESPACE);
        s = startswith(p, "infinity");
        if (s) {
                s += strspn(s, WHITESPACE);
                if (*s != 0)
                        return -EINVAL;

                *nsec = NSEC_INFINITY;
                return 0;
        }

        for (;;) {
                long long l, z = 0;
                char *e;
                unsigned i, n = 0;

                p += strspn(p, WHITESPACE);

                if (*p == 0) {
                        if (!something)
                                return -EINVAL;

                        break;
                }

                errno = 0;
                l = strtoll(p, &e, 10);

                if (errno > 0)
                        return -errno;

                if (l < 0)
                        return -ERANGE;

                if (*e == '.') {
                        char *b = e + 1;

                        errno = 0;
                        z = strtoll(b, &e, 10);
                        if (errno > 0)
                                return -errno;

                        if (z < 0)
                                return -ERANGE;

                        if (e == b)
                                return -EINVAL;

                        n = e - b;

                } else if (e == p)
                        return -EINVAL;

                e += strspn(e, WHITESPACE);

                for (i = 0; i < ELEMENTSOF(table); i++)
                        if (startswith(e, table[i].suffix)) {
                                nsec_t k = (nsec_t) z * table[i].nsec;

                                for (; n > 0; n--)
                                        k /= 10;

                                r += (nsec_t) l * table[i].nsec + k;
                                p = e + strlen(table[i].suffix);

                                something = true;
                                break;
                        }

                if (i >= ELEMENTSOF(table))
                        return -EINVAL;

        }

        *nsec = r;

        return 0;
}

bool ntp_synced(void) {
        struct timex txc = {};

        if (adjtimex(&txc) < 0)
                return false;

        if (txc.status & STA_UNSYNC)
                return false;

        return true;
}

int get_timezones(char ***ret) {
        _cleanup_fclose_ FILE *f = NULL;
        _cleanup_strv_free_ char **zones = NULL;
        size_t n_zones = 0, n_allocated = 0;

        assert(ret);

        zones = strv_new("UTC", NULL);
        if (!zones)
                return -ENOMEM;

        n_allocated = 2;
        n_zones = 1;

        f = fopen("/usr/share/zoneinfo/zone.tab", "re");
        if (f) {
                char l[LINE_MAX];

                FOREACH_LINE(l, f, return -errno) {
                        char *p, *w;
                        size_t k;

                        p = strstrip(l);

                        if (isempty(p) || *p == '#')
                                continue;

                        /* Skip over country code */
                        p += strcspn(p, WHITESPACE);
                        p += strspn(p, WHITESPACE);

                        /* Skip over coordinates */
                        p += strcspn(p, WHITESPACE);
                        p += strspn(p, WHITESPACE);

                        /* Found timezone name */
                        k = strcspn(p, WHITESPACE);
                        if (k <= 0)
                                continue;

                        w = strndup(p, k);
                        if (!w)
                                return -ENOMEM;

                        if (!GREEDY_REALLOC(zones, n_allocated, n_zones + 2)) {
                                free(w);
                                return -ENOMEM;
                        }

                        zones[n_zones++] = w;
                        zones[n_zones] = NULL;
                }

                strv_sort(zones);

        } else if (errno != ENOENT)
                return -errno;

        *ret = zones;
        zones = NULL;

        return 0;
}
#endif /* NM_IGNORED */

bool timezone_is_valid(const char *name) {
        bool slash = false;
        const char *p, *t;
        struct stat st;

        if (isempty(name))
                return false;

        if (name[0] == '/')
                return false;

        for (p = name; *p; p++) {
                if (!(*p >= '0' && *p <= '9') &&
                    !(*p >= 'a' && *p <= 'z') &&
                    !(*p >= 'A' && *p <= 'Z') &&
                    !(*p == '-' || *p == '_' || *p == '+' || *p == '/'))
                        return false;

                if (*p == '/') {

                        if (slash)
                                return false;

                        slash = true;
                } else
                        slash = false;
        }

        if (slash)
                return false;

        t = strjoina("/usr/share/zoneinfo/", name);
        if (stat(t, &st) < 0)
                return false;

        if (!S_ISREG(st.st_mode))
                return false;

        return true;
}

clockid_t clock_boottime_or_monotonic(void) {
        static clockid_t clock = -1;
        int fd;

        if (clock != -1)
                return clock;

        fd = timerfd_create(CLOCK_BOOTTIME, TFD_NONBLOCK|TFD_CLOEXEC);
        if (fd < 0)
                clock = CLOCK_MONOTONIC;
        else {
                safe_close(fd);
                clock = CLOCK_BOOTTIME;
        }

        return clock;
}

#if 0 /* NM_IGNORED */
int get_timezone(char **tz) {
        _cleanup_free_ char *t = NULL;
        const char *e;
        char *z;
        int r;

        r = readlink_malloc("/etc/localtime", &t);
        if (r < 0)
                return r; /* returns EINVAL if not a symlink */

        e = path_startswith(t, "/usr/share/zoneinfo/");
        if (!e)
                e = path_startswith(t, "../usr/share/zoneinfo/");
        if (!e)
                return -EINVAL;

        if (!timezone_is_valid(e))
                return -EINVAL;

        z = strdup(e);
        if (!z)
                return -ENOMEM;

        *tz = z;
        return 0;
}
<<<<<<< HEAD
#endif /* NM_IGNORED */
=======

time_t mktime_or_timegm(struct tm *tm, bool utc) {
        return utc ? timegm(tm) : mktime(tm);
}

struct tm *localtime_or_gmtime_r(const time_t *t, struct tm *tm, bool utc) {
        return utc ? gmtime_r(t, tm) : localtime_r(t, tm);
}

unsigned long usec_to_jiffies(usec_t u) {
        static thread_local unsigned long hz = 0;
        long r;

        if (hz == 0) {
                r = sysconf(_SC_CLK_TCK);

                assert(r > 0);
                hz = (unsigned long) r;
        }

        return DIV_ROUND_UP(u , USEC_PER_SEC / hz);
}
>>>>>>> aa9d0d14
<|MERGE_RESOLUTION|>--- conflicted
+++ resolved
@@ -19,12 +19,8 @@
   along with systemd; If not, see <http://www.gnu.org/licenses/>.
 ***/
 
-<<<<<<< HEAD
 #include "nm-sd-adapt.h"
 
-#include <time.h>
-=======
->>>>>>> aa9d0d14
 #include <string.h>
 #include <sys/timerfd.h>
 #include <sys/timex.h>
@@ -32,8 +28,10 @@
 #include "alloc-util.h"
 #include "fd-util.h"
 #include "fileio.h"
+#if 0 /* NM_IGNORED */
 #include "fs-util.h"
 #include "parse-util.h"
+#endif /* NM_IGNORED */
 #include "path-util.h"
 #include "string-util.h"
 #include "strv.h"
@@ -1125,9 +1123,6 @@
         *tz = z;
         return 0;
 }
-<<<<<<< HEAD
-#endif /* NM_IGNORED */
-=======
 
 time_t mktime_or_timegm(struct tm *tm, bool utc) {
         return utc ? timegm(tm) : mktime(tm);
@@ -1150,4 +1145,4 @@
 
         return DIV_ROUND_UP(u , USEC_PER_SEC / hz);
 }
->>>>>>> aa9d0d14
+#endif /* NM_IGNORED */