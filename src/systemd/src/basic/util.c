--- conflicted
+++ resolved
@@ -515,6 +515,7 @@
         *ret = (uint8_t) l;
         return 0;
 }
+#endif /* NM_IGNORED */
 
 int safe_atou16(const char *s, uint16_t *ret) {
         char *x = NULL;
@@ -536,6 +537,7 @@
         return 0;
 }
 
+#if 0 /* NM_IGNORED */
 int safe_atoi16(const char *s, int16_t *ret) {
         char *x = NULL;
         long l;
@@ -3069,25 +3071,7 @@
         return s;
 }
 
-<<<<<<< HEAD
 #if 0 /* NM_IGNORED */
-bool machine_name_is_valid(const char *s) {
-
-        if (!hostname_is_valid(s, false))
-                return false;
-
-        /* Machine names should be useful hostnames, but also be
-         * useful in unit names, hence we enforce a stricter length
-         * limitation. */
-
-        if (strlen(s) > 64)
-                return false;
-
-        return true;
-}
-
-=======
->>>>>>> e82f430e
 int pipe_eof(int fd) {
         struct pollfd pollfd = {
                 .fd = fd,
@@ -4792,7 +4776,6 @@
         return q;
 }
 
-#if 0 /* NM_IGNORED */
 void* greedy_realloc0(void **p, size_t *allocated, size_t need, size_t size) {
         size_t prev;
         uint8_t *q;
@@ -4812,6 +4795,7 @@
         return q;
 }
 
+#if 0 /* NM_IGNORED */
 bool id128_is_valid(const char *s) {
         size_t i, l;
 
@@ -6655,6 +6639,7 @@
 
         return 0;
 }
+#endif /* NM_IGNORED */
 
 static char *strcpy_backslash_escaped(char *t, const char *s, const char *bad) {
         assert(bad);
@@ -6682,6 +6667,7 @@
         return r;
 }
 
+#if 0 /* NM_IGNORED */
 char *shell_maybe_quote(const char *s) {
         const char *p;
         char *r, *t;
