--- conflicted
+++ resolved
@@ -19,13 +19,9 @@
   along with systemd; If not, see <http://www.gnu.org/licenses/>.
 ***/
 
-<<<<<<< HEAD
 #include "nm-sd-adapt.h"
 
-#include <ctype.h>
-=======
 #include <alloca.h>
->>>>>>> 606ad7e6
 #include <dirent.h>
 #include <errno.h>
 #include <fcntl.h>
@@ -42,60 +38,41 @@
 #include <sys/types.h>
 #include <unistd.h>
 
-<<<<<<< HEAD
-/* When we include libgen.h because we need dirname() we immediately
- * undefine basename() since libgen.h defines it as a macro to the
- * POSIX version which is really broken. We prefer GNU basename(). */
-#include <libgen.h>
-#undef basename
-
-#ifdef HAVE_SYS_AUXV_H
-#include <sys/auxv.h>
-#endif
-
-/* We include linux/fs.h as last of the system headers, as it
- * otherwise conflicts with sys/mount.h. Yay, Linux is great! */
-#include <linux/fs.h>
-
+#include "alloc-util.h"
 #if 0 /* NM_IGNORED */
-=======
->>>>>>> 606ad7e6
-#include "alloc-util.h"
 #include "build.h"
 #include "def.h"
 #include "dirent-util.h"
+#endif /* NM_IGNORED */
 #include "fd-util.h"
 #include "fileio.h"
+#if 0 /* NM_IGNORED */
 #include "formats-util.h"
+#endif /* NM_IGNORED */
 #include "hashmap.h"
 #include "hostname-util.h"
 #include "log.h"
-#endif /* NM_IGNORED */
 #include "macro.h"
 #if 0 /* NM_IGNORED */
 #include "missing.h"
+#endif /* NM_IGNORED */
 #include "parse-util.h"
-#endif /* NM_IGNORED */
 #include "path-util.h"
 #if 0 /* NM_IGNORED */
 #include "process-util.h"
+#endif /* NM_IGNORED */
 #include "set.h"
+#if 0 /* NM_IGNORED */
 #include "signal-util.h"
 #include "stat-util.h"
+#endif /* NM_IGNORED */
 #include "string-util.h"
 #include "strv.h"
 #include "time-util.h"
+#if 0 /* NM_IGNORED */
 #include "user-util.h"
-<<<<<<< HEAD
 #endif /* NM_IGNORED */
-#include "utf8.h"
 #include "util.h"
-#if 0 /* NM_IGNORED */
-#include "virt.h"
-#endif /* NM_IGNORED */
-=======
-#include "util.h"
->>>>>>> 606ad7e6
 
 /* Put this test here for a lack of better place */
 assert_cc(EAGAIN == EWOULDBLOCK);
