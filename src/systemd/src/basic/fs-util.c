--- conflicted
+++ resolved
@@ -19,9 +19,8 @@
   along with systemd; If not, see <http://www.gnu.org/licenses/>.
 ***/
 
-<<<<<<< HEAD
 #include "nm-sd-adapt.h"
-=======
+
 #include <dirent.h>
 #include <errno.h>
 #include <stddef.h>
@@ -31,7 +30,6 @@
 #include <sys/stat.h>
 #include <time.h>
 #include <unistd.h>
->>>>>>> 606ad7e6
 
 #include "alloc-util.h"
 #if 0 /* NM_IGNORED */
@@ -40,24 +38,18 @@
 #include "fd-util.h"
 #include "fileio.h"
 #include "fs-util.h"
-<<<<<<< HEAD
-#if 0 /* NM_IGNORED */
-=======
 #include "log.h"
 #include "macro.h"
+#if 0 /* NM_IGNORED */
 #include "missing.h"
->>>>>>> 606ad7e6
 #include "mkdir.h"
 #endif /* NM_IGNORED */
 #include "parse-util.h"
 #include "path-util.h"
 #include "string-util.h"
 #include "strv.h"
-<<<<<<< HEAD
+#include "time-util.h"
 #if 0 /* NM_IGNORED */
-=======
-#include "time-util.h"
->>>>>>> 606ad7e6
 #include "user-util.h"
 #endif /* NM_IGNORED */
 #include "util.h"
