/* SPDX-License-Identifier: LGPL-2.1+ */
/***
  This file is part of systemd.

  Copyright 2010 Lennart Poettering

  systemd is free software; you can redistribute it and/or modify it
  under the terms of the GNU Lesser General Public License as published by
  the Free Software Foundation; either version 2.1 of the License, or
  (at your option) any later version.

  systemd is distributed in the hope that it will be useful, but
  WITHOUT ANY WARRANTY; without even the implied warranty of
  MERCHANTABILITY or FITNESS FOR A PARTICULAR PURPOSE. See the GNU
  Lesser General Public License for more details.

  You should have received a copy of the GNU Lesser General Public License
  along with systemd; If not, see <http://www.gnu.org/licenses/>.
***/

#include "nm-sd-adapt.h"

#include <errno.h>
#include <fcntl.h>
#include <sys/resource.h>
#include <sys/socket.h>
#include <sys/stat.h>
#include <unistd.h>

#include "dirent-util.h"
#include "fd-util.h"
#include "fileio.h"
#include "fs-util.h"
#include "macro.h"
#include "memfd-util.h"
#include "missing.h"
#include "parse-util.h"
#include "path-util.h"
#include "process-util.h"
#include "socket-util.h"
#include "stdio-util.h"
#include "util.h"

int close_nointr(int fd) {
        assert(fd >= 0);

        if (close(fd) >= 0)
                return 0;

        /*
         * Just ignore EINTR; a retry loop is the wrong thing to do on
         * Linux.
         *
         * http://lkml.indiana.edu/hypermail/linux/kernel/0509.1/0877.html
         * https://bugzilla.gnome.org/show_bug.cgi?id=682819
         * http://utcc.utoronto.ca/~cks/space/blog/unix/CloseEINTR
         * https://sites.google.com/site/michaelsafyan/software-engineering/checkforeintrwheninvokingclosethinkagain
         */
        if (errno == EINTR)
                return 0;

        return -errno;
}

int safe_close(int fd) {

        /*
         * Like close_nointr() but cannot fail. Guarantees errno is
         * unchanged. Is a NOP with negative fds passed, and returns
         * -1, so that it can be used in this syntax:
         *
         * fd = safe_close(fd);
         */

        if (fd >= 0) {
                PROTECT_ERRNO;

                /* The kernel might return pretty much any error code
                 * via close(), but the fd will be closed anyway. The
                 * only condition we want to check for here is whether
                 * the fd was invalid at all... */

                assert_se(close_nointr(fd) != -EBADF);
        }

        return -1;
}

void safe_close_pair(int p[]) {
        assert(p);

        if (p[0] == p[1]) {
                /* Special case pairs which use the same fd in both
                 * directions... */
                p[0] = p[1] = safe_close(p[0]);
                return;
        }

        p[0] = safe_close(p[0]);
        p[1] = safe_close(p[1]);
}

void close_many(const int fds[], unsigned n_fd) {
        unsigned i;

        assert(fds || n_fd <= 0);

        for (i = 0; i < n_fd; i++)
                safe_close(fds[i]);
}

int fclose_nointr(FILE *f) {
        assert(f);

        /* Same as close_nointr(), but for fclose() */

        if (fclose(f) == 0)
                return 0;

        if (errno == EINTR)
                return 0;

        return -errno;
}

FILE* safe_fclose(FILE *f) {

        /* Same as safe_close(), but for fclose() */

        if (f) {
                PROTECT_ERRNO;

                assert_se(fclose_nointr(f) != EBADF);
        }

        return NULL;
}

DIR* safe_closedir(DIR *d) {

        if (d) {
                PROTECT_ERRNO;

                assert_se(closedir(d) >= 0 || errno != EBADF);
        }

        return NULL;
}

int fd_nonblock(int fd, bool nonblock) {
        int flags, nflags;

        assert(fd >= 0);

        flags = fcntl(fd, F_GETFL, 0);
        if (flags < 0)
                return -errno;

        if (nonblock)
                nflags = flags | O_NONBLOCK;
        else
                nflags = flags & ~O_NONBLOCK;

        if (nflags == flags)
                return 0;

        if (fcntl(fd, F_SETFL, nflags) < 0)
                return -errno;

        return 0;
}

int fd_cloexec(int fd, bool cloexec) {
        int flags, nflags;

        assert(fd >= 0);

        flags = fcntl(fd, F_GETFD, 0);
        if (flags < 0)
                return -errno;

        if (cloexec)
                nflags = flags | FD_CLOEXEC;
        else
                nflags = flags & ~FD_CLOEXEC;

        if (nflags == flags)
                return 0;

        if (fcntl(fd, F_SETFD, nflags) < 0)
                return -errno;

        return 0;
}

<<<<<<< HEAD
#if 0 /* NM_IGNORED */
void stdio_unset_cloexec(void) {
        (void) fd_cloexec(STDIN_FILENO, false);
        (void) fd_cloexec(STDOUT_FILENO, false);
        (void) fd_cloexec(STDERR_FILENO, false);
}

=======
>>>>>>> 14098cbc
_pure_ static bool fd_in_set(int fd, const int fdset[], unsigned n_fdset) {
        unsigned i;

        assert(n_fdset == 0 || fdset);

        for (i = 0; i < n_fdset; i++)
                if (fdset[i] == fd)
                        return true;

        return false;
}

int close_all_fds(const int except[], unsigned n_except) {
        _cleanup_closedir_ DIR *d = NULL;
        struct dirent *de;
        int r = 0;

        assert(n_except == 0 || except);

        d = opendir("/proc/self/fd");
        if (!d) {
                int fd;
                struct rlimit rl;

                /* When /proc isn't available (for example in chroots)
                 * the fallback is brute forcing through the fd
                 * table */

                assert_se(getrlimit(RLIMIT_NOFILE, &rl) >= 0);
                for (fd = 3; fd < (int) rl.rlim_max; fd ++) {
                        int q;

                        if (fd_in_set(fd, except, n_except))
                                continue;

                        q = close_nointr(fd);
                        if (q < 0 && q != -EBADF && r >= 0)
                                r = q;
                }

                return r;
        }

        FOREACH_DIRENT(de, d, return -errno) {
                int fd = -1, q;

                if (safe_atoi(de->d_name, &fd) < 0)
                        /* Let's better ignore this, just in case */
                        continue;

                if (fd < 3)
                        continue;

                if (fd == dirfd(d))
                        continue;

                if (fd_in_set(fd, except, n_except))
                        continue;

                q = close_nointr(fd);
                if (q < 0 && q != -EBADF && r >= 0) /* Valgrind has its own FD and doesn't want to have it closed */
                        r = q;
        }

        return r;
}

int same_fd(int a, int b) {
        struct stat sta, stb;
        pid_t pid;
        int r, fa, fb;

        assert(a >= 0);
        assert(b >= 0);

        /* Compares two file descriptors. Note that semantics are
         * quite different depending on whether we have kcmp() or we
         * don't. If we have kcmp() this will only return true for
         * dup()ed file descriptors, but not otherwise. If we don't
         * have kcmp() this will also return true for two fds of the same
         * file, created by separate open() calls. Since we use this
         * call mostly for filtering out duplicates in the fd store
         * this difference hopefully doesn't matter too much. */

        if (a == b)
                return true;

        /* Try to use kcmp() if we have it. */
        pid = getpid_cached();
        r = kcmp(pid, pid, KCMP_FILE, a, b);
        if (r == 0)
                return true;
        if (r > 0)
                return false;
        if (errno != ENOSYS)
                return -errno;

        /* We don't have kcmp(), use fstat() instead. */
        if (fstat(a, &sta) < 0)
                return -errno;

        if (fstat(b, &stb) < 0)
                return -errno;

        if ((sta.st_mode & S_IFMT) != (stb.st_mode & S_IFMT))
                return false;

        /* We consider all device fds different, since two device fds
         * might refer to quite different device contexts even though
         * they share the same inode and backing dev_t. */

        if (S_ISCHR(sta.st_mode) || S_ISBLK(sta.st_mode))
                return false;

        if (sta.st_dev != stb.st_dev || sta.st_ino != stb.st_ino)
                return false;

        /* The fds refer to the same inode on disk, let's also check
         * if they have the same fd flags. This is useful to
         * distinguish the read and write side of a pipe created with
         * pipe(). */
        fa = fcntl(a, F_GETFL);
        if (fa < 0)
                return -errno;

        fb = fcntl(b, F_GETFL);
        if (fb < 0)
                return -errno;

        return fa == fb;
}
#endif /* NM_IGNORED */

void cmsg_close_all(struct msghdr *mh) {
        struct cmsghdr *cmsg;

        assert(mh);

        CMSG_FOREACH(cmsg, mh)
                if (cmsg->cmsg_level == SOL_SOCKET && cmsg->cmsg_type == SCM_RIGHTS)
                        close_many((int*) CMSG_DATA(cmsg), (cmsg->cmsg_len - CMSG_LEN(0)) / sizeof(int));
}

bool fdname_is_valid(const char *s) {
        const char *p;

        /* Validates a name for $LISTEN_FDNAMES. We basically allow
         * everything ASCII that's not a control character. Also, as
         * special exception the ":" character is not allowed, as we
         * use that as field separator in $LISTEN_FDNAMES.
         *
         * Note that the empty string is explicitly allowed
         * here. However, we limit the length of the names to 255
         * characters. */

        if (!s)
                return false;

        for (p = s; *p; p++) {
                if (*p < ' ')
                        return false;
                if (*p >= 127)
                        return false;
                if (*p == ':')
                        return false;
        }

        return p - s < 256;
}

int fd_get_path(int fd, char **ret) {
        _cleanup_close_ int dir = -1;
        char fdname[DECIMAL_STR_MAX(int)];
        int r;

        dir = open("/proc/self/fd/", O_CLOEXEC | O_DIRECTORY | O_PATH);
        if (dir < 0)
                /* /proc is not available or not set up properly, we're most likely
                 * in some chroot environment. */
                return errno == ENOENT ? -EOPNOTSUPP : -errno;

        xsprintf(fdname, "%i", fd);

        r = readlinkat_malloc(dir, fdname, ret);
        if (r == -ENOENT)
                /* If the file doesn't exist the fd is invalid */
                return -EBADF;

        return r;
}

#if 0 /* NM_IGNORED */
int move_fd(int from, int to, int cloexec) {
        int r;

        /* Move fd 'from' to 'to', make sure FD_CLOEXEC remains equal if requested, and release the old fd. If
         * 'cloexec' is passed as -1, the original FD_CLOEXEC is inherited for the new fd. If it is 0, it is turned
         * off, if it is > 0 it is turned on. */

        if (from < 0)
                return -EBADF;
        if (to < 0)
                return -EBADF;

        if (from == to) {

                if (cloexec >= 0) {
                        r = fd_cloexec(to, cloexec);
                        if (r < 0)
                                return r;
                }

                return to;
        }

        if (cloexec < 0) {
                int fl;

                fl = fcntl(from, F_GETFD, 0);
                if (fl < 0)
                        return -errno;

                cloexec = !!(fl & FD_CLOEXEC);
        }

        r = dup3(from, to, cloexec ? O_CLOEXEC : 0);
        if (r < 0)
                return -errno;

        assert(r == to);

        safe_close(from);

        return to;
}

int acquire_data_fd(const void *data, size_t size, unsigned flags) {

        _cleanup_close_pair_ int pipefds[2] = { -1, -1 };
        char pattern[] = "/dev/shm/data-fd-XXXXXX";
        _cleanup_close_ int fd = -1;
        int isz = 0, r;
        ssize_t n;
        off_t f;

        assert(data || size == 0);

        /* Acquire a read-only file descriptor that when read from returns the specified data. This is much more
         * complex than I wish it was. But here's why:
         *
         * a) First we try to use memfds. They are the best option, as we can seal them nicely to make them
         *    read-only. Unfortunately they require kernel 3.17, and – at the time of writing – we still support 3.14.
         *
         * b) Then, we try classic pipes. They are the second best options, as we can close the writing side, retaining
         *    a nicely read-only fd in the reading side. However, they are by default quite small, and unprivileged
         *    clients can only bump their size to a system-wide limit, which might be quite low.
         *
         * c) Then, we try an O_TMPFILE file in /dev/shm (that dir is the only suitable one known to exist from
         *    earliest boot on). To make it read-only we open the fd a second time with O_RDONLY via
         *    /proc/self/<fd>. Unfortunately O_TMPFILE is not available on older kernels on tmpfs.
         *
         * d) Finally, we try creating a regular file in /dev/shm, which we then delete.
         *
         * It sucks a bit that depending on the situation we return very different objects here, but that's Linux I
         * figure. */

        if (size == 0 && ((flags & ACQUIRE_NO_DEV_NULL) == 0)) {
                /* As a special case, return /dev/null if we have been called for an empty data block */
                r = open("/dev/null", O_RDONLY|O_CLOEXEC|O_NOCTTY);
                if (r < 0)
                        return -errno;

                return r;
        }

        if ((flags & ACQUIRE_NO_MEMFD) == 0) {
                fd = memfd_new("data-fd");
                if (fd < 0)
                        goto try_pipe;

                n = write(fd, data, size);
                if (n < 0)
                        return -errno;
                if ((size_t) n != size)
                        return -EIO;

                f = lseek(fd, 0, SEEK_SET);
                if (f != 0)
                        return -errno;

                r = memfd_set_sealed(fd);
                if (r < 0)
                        return r;

                return TAKE_FD(fd);
        }

try_pipe:
        if ((flags & ACQUIRE_NO_PIPE) == 0) {
                if (pipe2(pipefds, O_CLOEXEC|O_NONBLOCK) < 0)
                        return -errno;

                isz = fcntl(pipefds[1], F_GETPIPE_SZ, 0);
                if (isz < 0)
                        return -errno;

                if ((size_t) isz < size) {
                        isz = (int) size;
                        if (isz < 0 || (size_t) isz != size)
                                return -E2BIG;

                        /* Try to bump the pipe size */
                        (void) fcntl(pipefds[1], F_SETPIPE_SZ, isz);

                        /* See if that worked */
                        isz = fcntl(pipefds[1], F_GETPIPE_SZ, 0);
                        if (isz < 0)
                                return -errno;

                        if ((size_t) isz < size)
                                goto try_dev_shm;
                }

                n = write(pipefds[1], data, size);
                if (n < 0)
                        return -errno;
                if ((size_t) n != size)
                        return -EIO;

                (void) fd_nonblock(pipefds[0], false);

                return TAKE_FD(pipefds[0]);
        }

try_dev_shm:
        if ((flags & ACQUIRE_NO_TMPFILE) == 0) {
                fd = open("/dev/shm", O_RDWR|O_TMPFILE|O_CLOEXEC, 0500);
                if (fd < 0)
                        goto try_dev_shm_without_o_tmpfile;

                n = write(fd, data, size);
                if (n < 0)
                        return -errno;
                if ((size_t) n != size)
                        return -EIO;

                /* Let's reopen the thing, in order to get an O_RDONLY fd for the original O_RDWR one */
                return fd_reopen(fd, O_RDONLY|O_CLOEXEC);
        }

try_dev_shm_without_o_tmpfile:
        if ((flags & ACQUIRE_NO_REGULAR) == 0) {
                fd = mkostemp_safe(pattern);
                if (fd < 0)
                        return fd;

                n = write(fd, data, size);
                if (n < 0) {
                        r = -errno;
                        goto unlink_and_return;
                }
                if ((size_t) n != size) {
                        r = -EIO;
                        goto unlink_and_return;
                }

                /* Let's reopen the thing, in order to get an O_RDONLY fd for the original O_RDWR one */
                r = open(pattern, O_RDONLY|O_CLOEXEC);
                if (r < 0)
                        r = -errno;

        unlink_and_return:
                (void) unlink(pattern);
                return r;
        }

        return -EOPNOTSUPP;
}
#endif /* NM_IGNORED */

int fd_move_above_stdio(int fd) {
        int flags, copy;
        PROTECT_ERRNO;

        /* Moves the specified file descriptor if possible out of the range [0…2], i.e. the range of
         * stdin/stdout/stderr. If it can't be moved outside of this range the original file descriptor is
         * returned. This call is supposed to be used for long-lasting file descriptors we allocate in our code that
         * might get loaded into foreign code, and where we want ensure our fds are unlikely used accidentally as
         * stdin/stdout/stderr of unrelated code.
         *
         * Note that this doesn't fix any real bugs, it just makes it less likely that our code will be affected by
         * buggy code from others that mindlessly invokes 'fprintf(stderr, …' or similar in places where stderr has
         * been closed before.
         *
         * This function is written in a "best-effort" and "least-impact" style. This means whenever we encounter an
         * error we simply return the original file descriptor, and we do not touch errno. */

        if (fd < 0 || fd > 2)
                return fd;

        flags = fcntl(fd, F_GETFD, 0);
        if (flags < 0)
                return fd;

        if (flags & FD_CLOEXEC)
                copy = fcntl(fd, F_DUPFD_CLOEXEC, 3);
        else
                copy = fcntl(fd, F_DUPFD, 3);
        if (copy < 0)
                return fd;

        assert(copy > 2);

        (void) close(fd);
        return copy;
}

int rearrange_stdio(int original_input_fd, int original_output_fd, int original_error_fd) {

        int fd[3] = { /* Put together an array of fds we work on */
                original_input_fd,
                original_output_fd,
                original_error_fd
        };

        int r, i,
                null_fd = -1,                /* if we open /dev/null, we store the fd to it here */
                copy_fd[3] = { -1, -1, -1 }; /* This contains all fds we duplicate here temporarily, and hence need to close at the end */
        bool null_readable, null_writable;

        /* Sets up stdin, stdout, stderr with the three file descriptors passed in. If any of the descriptors is
         * specified as -1 it will be connected with /dev/null instead. If any of the file descriptors is passed as
         * itself (e.g. stdin as STDIN_FILENO) it is left unmodified, but the O_CLOEXEC bit is turned off should it be
         * on.
         *
         * Note that if any of the passed file descriptors are > 2 they will be closed — both on success and on
         * failure! Thus, callers should assume that when this function returns the input fds are invalidated.
         *
         * Note that when this function fails stdin/stdout/stderr might remain half set up!
         *
         * O_CLOEXEC is turned off for all three file descriptors (which is how it should be for
         * stdin/stdout/stderr). */

        null_readable = original_input_fd < 0;
        null_writable = original_output_fd < 0 || original_error_fd < 0;

        /* First step, open /dev/null once, if we need it */
        if (null_readable || null_writable) {

                /* Let's open this with O_CLOEXEC first, and convert it to non-O_CLOEXEC when we move the fd to the final position. */
                null_fd = open("/dev/null", (null_readable && null_writable ? O_RDWR :
                                             null_readable ? O_RDONLY : O_WRONLY) | O_CLOEXEC);
                if (null_fd < 0) {
                        r = -errno;
                        goto finish;
                }

                /* If this fd is in the 0…2 range, let's move it out of it */
                if (null_fd < 3) {
                        int copy;

                        copy = fcntl(null_fd, F_DUPFD_CLOEXEC, 3); /* Duplicate this with O_CLOEXEC set */
                        if (copy < 0) {
                                r = -errno;
                                goto finish;
                        }

                        safe_close(null_fd);
                        null_fd = copy;
                }
        }

        /* Let's assemble fd[] with the fds to install in place of stdin/stdout/stderr */
        for (i = 0; i < 3; i++) {

                if (fd[i] < 0)
                        fd[i] = null_fd;        /* A negative parameter means: connect this one to /dev/null */
                else if (fd[i] != i && fd[i] < 3) {
                        /* This fd is in the 0…2 territory, but not at its intended place, move it out of there, so that we can work there. */
                        copy_fd[i] = fcntl(fd[i], F_DUPFD_CLOEXEC, 3); /* Duplicate this with O_CLOEXEC set */
                        if (copy_fd[i] < 0) {
                                r = -errno;
                                goto finish;
                        }

                        fd[i] = copy_fd[i];
                }
        }

        /* At this point we now have the fds to use in fd[], and they are all above the stdio range, so that we
         * have freedom to move them around. If the fds already were at the right places then the specific fds are
         * -1. Let's now move them to the right places. This is the point of no return. */
        for (i = 0; i < 3; i++) {

                if (fd[i] == i) {

                        /* fd is already in place, but let's make sure O_CLOEXEC is off */
                        r = fd_cloexec(i, false);
                        if (r < 0)
                                goto finish;

                } else {
                        assert(fd[i] > 2);

                        if (dup2(fd[i], i) < 0) { /* Turns off O_CLOEXEC on the new fd. */
                                r = -errno;
                                goto finish;
                        }
                }
        }

        r = 0;

finish:
        /* Close the original fds, but only if they were outside of the stdio range. Also, properly check for the same
         * fd passed in multiple times. */
        safe_close_above_stdio(original_input_fd);
        if (original_output_fd != original_input_fd)
                safe_close_above_stdio(original_output_fd);
        if (original_error_fd != original_input_fd && original_error_fd != original_output_fd)
                safe_close_above_stdio(original_error_fd);

        /* Close the copies we moved > 2 */
        for (i = 0; i < 3; i++)
                safe_close(copy_fd[i]);

        /* Close our null fd, if it's > 2 */
        safe_close_above_stdio(null_fd);

        return r;
}

int fd_reopen(int fd, int flags) {
        char procfs_path[STRLEN("/proc/self/fd/") + DECIMAL_STR_MAX(int)];
        int new_fd;

        /* Reopens the specified fd with new flags. This is useful for convert an O_PATH fd into a regular one, or to
         * turn O_RDWR fds into O_RDONLY fds.
         *
         * This doesn't work on sockets (since they cannot be open()ed, ever).
         *
         * This implicitly resets the file read index to 0. */

        xsprintf(procfs_path, "/proc/self/fd/%i", fd);
        new_fd = open(procfs_path, flags);
        if (new_fd < 0)
                return -errno;

        return new_fd;
}<|MERGE_RESOLUTION|>--- conflicted
+++ resolved
@@ -193,16 +193,7 @@
         return 0;
 }
 
-<<<<<<< HEAD
 #if 0 /* NM_IGNORED */
-void stdio_unset_cloexec(void) {
-        (void) fd_cloexec(STDIN_FILENO, false);
-        (void) fd_cloexec(STDOUT_FILENO, false);
-        (void) fd_cloexec(STDERR_FILENO, false);
-}
-
-=======
->>>>>>> 14098cbc
 _pure_ static bool fd_in_set(int fd, const int fdset[], unsigned n_fdset) {
         unsigned i;
 
@@ -620,6 +611,7 @@
         return copy;
 }
 
+#if 0 /* NM_IGNORED */
 int rearrange_stdio(int original_input_fd, int original_output_fd, int original_error_fd) {
 
         int fd[3] = { /* Put together an array of fds we work on */
@@ -752,4 +744,5 @@
                 return -errno;
 
         return new_fd;
-}+}
+#endif /* NM_IGNORED */