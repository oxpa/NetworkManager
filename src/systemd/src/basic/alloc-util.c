/*-*- Mode: C; c-basic-offset: 8; indent-tabs-mode: nil -*-*/

/***
  This file is part of systemd.

  Copyright 2010 Lennart Poettering

  systemd is free software; you can redistribute it and/or modify it
  under the terms of the GNU Lesser General Public License as published by
  the Free Software Foundation; either version 2.1 of the License, or
  (at your option) any later version.

  systemd is distributed in the hope that it will be useful, but
  WITHOUT ANY WARRANTY; without even the implied warranty of
  MERCHANTABILITY or FITNESS FOR A PARTICULAR PURPOSE. See the GNU
  Lesser General Public License for more details.

  You should have received a copy of the GNU Lesser General Public License
  along with systemd; If not, see <http://www.gnu.org/licenses/>.
***/

<<<<<<< HEAD
#include "nm-sd-adapt.h"
=======
#include <stdint.h>
#include <string.h>
>>>>>>> 606ad7e6

#include "alloc-util.h"
#include "macro.h"
#include "util.h"

void* memdup(const void *p, size_t l) {
        void *r;

        assert(p);

        r = malloc(l);
        if (!r)
                return NULL;

        memcpy(r, p, l);
        return r;
}

void* greedy_realloc(void **p, size_t *allocated, size_t need, size_t size) {
        size_t a, newalloc;
        void *q;

        assert(p);
        assert(allocated);

        if (*allocated >= need)
                return *p;

        newalloc = MAX(need * 2, 64u / size);
        a = newalloc * size;

        /* check for overflows */
        if (a < size * need)
                return NULL;

        q = realloc(*p, a);
        if (!q)
                return NULL;

        *p = q;
        *allocated = newalloc;
        return q;
}

void* greedy_realloc0(void **p, size_t *allocated, size_t need, size_t size) {
        size_t prev;
        uint8_t *q;

        assert(p);
        assert(allocated);

        prev = *allocated;

        q = greedy_realloc(p, allocated, need, size);
        if (!q)
                return NULL;

        if (*allocated > prev)
                memzero(q + prev * size, (*allocated - prev) * size);

        return q;
}<|MERGE_RESOLUTION|>--- conflicted
+++ resolved
@@ -19,12 +19,10 @@
   along with systemd; If not, see <http://www.gnu.org/licenses/>.
 ***/
 
-<<<<<<< HEAD
 #include "nm-sd-adapt.h"
-=======
+
 #include <stdint.h>
 #include <string.h>
->>>>>>> 606ad7e6
 
 #include "alloc-util.h"
 #include "macro.h"
