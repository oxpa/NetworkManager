/* SPDX-License-Identifier: LGPL-2.1+ */

<<<<<<< HEAD
#include "nm-sd-adapt.h"
=======
#ifdef __x86_64__
#include <cpuid.h>
#endif
>>>>>>> 8aa8d747

#include <elf.h>
#include <errno.h>
#include <fcntl.h>
#include <linux/random.h>
#include <stdbool.h>
#include <stdint.h>
#include <stdlib.h>
#include <string.h>
#include <sys/time.h>

#if HAVE_SYS_AUXV_H
#  include <sys/auxv.h>
#endif

#if USE_SYS_RANDOM_H
#  include <sys/random.h>
#else
#  include <linux/random.h>
#endif

#include "fd-util.h"
#include "io-util.h"
#include "missing.h"
#include "random-util.h"
#include "time-util.h"


int rdrand64(uint64_t *ret) {

#ifdef __x86_64__
        static int have_rdrand = -1;
        unsigned char err;

        if (have_rdrand < 0) {
                uint32_t eax, ebx, ecx, edx;

                /* Check if RDRAND is supported by the CPU */
                if (__get_cpuid(1, &eax, &ebx, &ecx, &edx) == 0) {
                        have_rdrand = false;
                        return -EOPNOTSUPP;
                }

                have_rdrand = !!(ecx & (1U << 30));
        }

        if (have_rdrand == 0)
                return -EOPNOTSUPP;

        asm volatile("rdrand %0;"
                     "setc %1"
                     : "=r" (*ret),
                       "=qm" (err));
        if (!err)
                return -EAGAIN;

        return 0;
#else
        return -EOPNOTSUPP;
#endif
}

int acquire_random_bytes(void *p, size_t n, bool high_quality_required) {
        static int have_syscall = -1;

        _cleanup_close_ int fd = -1;
        size_t already_done = 0;
        int r;

        /* Gathers some randomness from the kernel. This call will never block. If
         * high_quality_required, it will always return some data from the kernel,
         * regardless of whether the random pool is fully initialized or not.
         * Otherwise, it will return success if at least some random bytes were
         * successfully acquired, and an error if the kernel has no entropy whatsover
         * for us. */

        /* Use the getrandom() syscall unless we know we don't have it. */
        if (have_syscall != 0 && !HAS_FEATURE_MEMORY_SANITIZER) {
#if !HAVE_GETRANDOM
                /* NetworkManager Note: systemd calls the syscall directly in this case. Don't add that workaround.
                 * If you don't compile against a libc that provides getrandom(), you don't get it. */
                r = -1;
                errno = ENOSYS;
#else
                r = getrandom(p, n, GRND_NONBLOCK);
#endif
                if (r > 0) {
                        have_syscall = true;
                        if ((size_t) r == n)
                                return 0;
                        if (!high_quality_required) {
                                /* Fill in the remaining bytes using pseudorandom values */
                                pseudorandom_bytes((uint8_t*) p + r, n - r);
                                return 0;
                        }

                        already_done = r;
                } else if (errno == ENOSYS)
                          /* We lack the syscall, continue with reading from /dev/urandom. */
                          have_syscall = false;
                else if (errno == EAGAIN) {
                        /* The kernel has no entropy whatsoever. Let's remember to
                         * use the syscall the next time again though.
                         *
                         * If high_quality_required is false, return an error so that
                         * random_bytes() can produce some pseudorandom
                         * bytes. Otherwise, fall back to /dev/urandom, which we know
                         * is empty, but the kernel will produce some bytes for us on
                         * a best-effort basis. */
                        have_syscall = true;

                        if (!high_quality_required) {
                                uint64_t u;
                                size_t k;

                                /* Try x86-64' RDRAND intrinsic if we have it. We only use it if high quality
                                 * randomness is not required, as we don't trust it (who does?). Note that we only do a
                                 * single iteration of RDRAND here, even though the Intel docs suggest calling this in
                                 * a tight loop of 10 invocatins or so. That's because we don't really care about the
                                 * quality here. */

                                if (rdrand64(&u) < 0)
                                        return -ENODATA;

                                k = MIN(n, sizeof(u));
                                memcpy(p, &u, k);

                                /* We only get 64bit out of RDRAND, the rest let's fill up with pseudo-random crap. */
                                pseudorandom_bytes((uint8_t*) p + k, n - k);
                                return 0;
                        }
                } else
                        return -errno;
        }

        fd = open("/dev/urandom", O_RDONLY|O_CLOEXEC|O_NOCTTY);
        if (fd < 0)
                return errno == ENOENT ? -ENOSYS : -errno;

        return loop_read_exact(fd, (uint8_t*) p + already_done, n - already_done, true);
}

void initialize_srand(void) {
        static bool srand_called = false;
        unsigned x;
#if HAVE_SYS_AUXV_H
        void *auxv;
#endif

        if (srand_called)
                return;

#if HAVE_SYS_AUXV_H
        /* The kernel provides us with 16 bytes of entropy in auxv, so let's
         * try to make use of that to seed the pseudo-random generator. It's
         * better than nothing... */

        auxv = (void*) getauxval(AT_RANDOM);
        if (auxv) {
                assert_cc(sizeof(x) <= 16);
                memcpy(&x, auxv, sizeof(x));
        } else
#endif
                x = 0;

        x ^= (unsigned) now(CLOCK_REALTIME);
        x ^= (unsigned) gettid();

        srand(x);
        srand_called = true;
}

/* INT_MAX gives us only 31 bits, so use 24 out of that. */
#if RAND_MAX >= INT_MAX
#  define RAND_STEP 3
#else
/* SHORT_INT_MAX or lower gives at most 15 bits, we just just 8 out of that. */
#  define RAND_STEP 1
#endif

void pseudorandom_bytes(void *p, size_t n) {
        uint8_t *q;

        initialize_srand();

        for (q = p; q < (uint8_t*) p + n; q += RAND_STEP) {
                unsigned rr;

                rr = (unsigned) rand();

#if RAND_STEP >= 3
                if ((size_t) (q - (uint8_t*) p + 2) < n)
                        q[2] = rr >> 16;
#endif
#if RAND_STEP >= 2
                if ((size_t) (q - (uint8_t*) p + 1) < n)
                        q[1] = rr >> 8;
#endif
                q[0] = rr;
        }
}

void random_bytes(void *p, size_t n) {
        int r;

        r = acquire_random_bytes(p, n, false);
        if (r >= 0)
                return;

        /* If some idiot made /dev/urandom unavailable to us, or the
         * kernel has no entropy, use a PRNG instead. */
        return pseudorandom_bytes(p, n);
}<|MERGE_RESOLUTION|>--- conflicted
+++ resolved
@@ -1,12 +1,10 @@
 /* SPDX-License-Identifier: LGPL-2.1+ */
 
-<<<<<<< HEAD
 #include "nm-sd-adapt.h"
-=======
+
 #ifdef __x86_64__
 #include <cpuid.h>
 #endif
->>>>>>> 8aa8d747
 
 #include <elf.h>
 #include <errno.h>
