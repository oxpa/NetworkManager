--- conflicted
+++ resolved
@@ -26,14 +26,6 @@
 #include <stdio.h>
 #include <arpa/inet.h>
 
-<<<<<<< HEAD
-=======
-#include "util.h"
-#include "list.h"
-#if 0 /* NM_IGNORED */
-#include "mkdir.h"
-#endif /* NM_IGNORED */
->>>>>>> 5599a82d
 #include "fileio.h"
 #include "unaligned.h"
 #include "in-addr-util.h"
