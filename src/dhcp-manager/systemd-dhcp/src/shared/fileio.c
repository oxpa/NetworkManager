--- conflicted
+++ resolved
@@ -136,80 +136,6 @@
         return 0;
 }
 
-<<<<<<< HEAD
-=======
-ssize_t sendfile_full(int out_fd, const char *fn) {
-        _cleanup_fclose_ FILE *f = NULL;
-        struct stat st;
-        int r;
-        ssize_t s;
-
-        size_t n, l;
-        _cleanup_free_ char *buf = NULL;
-
-        assert(out_fd > 0);
-        assert(fn);
-
-        f = fopen(fn, "re");
-        if (!f)
-                return -errno;
-
-        r = fstat(fileno(f), &st);
-        if (r < 0)
-                return -errno;
-
-        s = sendfile(out_fd, fileno(f), NULL, st.st_size);
-        if (s < 0)
-                if (errno == EINVAL || errno == ENOSYS) {
-                        /* continue below */
-                } else
-                        return -errno;
-        else
-                return s;
-
-        /* sendfile() failed, fall back to read/write */
-
-        /* Safety check */
-        if (st.st_size > 4*1024*1024)
-                return -E2BIG;
-
-        n = st.st_size > 0 ? st.st_size : LINE_MAX;
-        l = 0;
-
-        while (true) {
-                char *t;
-                size_t k;
-
-                t = realloc(buf, n);
-                if (!t)
-                        return -ENOMEM;
-
-                buf = t;
-                k = fread(buf + l, 1, n - l, f);
-
-                if (k <= 0) {
-                        if (ferror(f))
-                                return -errno;
-
-                        break;
-                }
-
-                l += k;
-                n *= 2;
-
-                /* Safety check */
-                if (n > 4*1024*1024)
-                        return -E2BIG;
-        }
-
-        r = write(out_fd, buf, l);
-        if (r < 0)
-                return -errno;
-
-        return (ssize_t) l;
-}
-
->>>>>>> af525e8a
 int read_full_stream(FILE *f, char **contents, size_t *size) {
         size_t n, l;
         _cleanup_free_ char *buf = NULL;
