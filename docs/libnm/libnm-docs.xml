<?xml version="1.0"?>
<!DOCTYPE book PUBLIC "-//OASIS//DTD DocBook XML V4.1.2//EN"
               "http://www.oasis-open.org/docbook/xml/4.1.2/docbookx.dtd" [
  <!ENTITY version SYSTEM "version.xml">
]>

<book id="index" xmlns:xi="http://www.w3.org/2003/XInclude">
  <bookinfo>
    <title>libnm Reference Manual</title>
    <releaseinfo>
      for libnm &version;
      The latest version of this documentation can be found on-line at
      <ulink url="https://developer.gnome.org/libnm/stable/">https://developer.gnome.org/libnm/stable/</ulink>.
    </releaseinfo>

    <copyright>
      <year>2012</year>
      <year>2013</year>
      <year>2014</year>
      <year>2015</year>
      <year>2016</year>
      <year>2017</year>
      <year>2018</year>
      <holder>The NetworkManager Authors</holder>
    </copyright>

    <legalnotice>
      <para>
	Permission is granted to copy, distribute and/or modify this
	document under the terms of the <citetitle>GNU Free
	Documentation License</citetitle>, Version 1.1 or any later
	version published by the Free Software Foundation with no
	Invariant Sections, no Front-Cover Texts, and no Back-Cover
	Texts. You may obtain a copy of the <citetitle>GNU Free
	Documentation License</citetitle> from the Free Software
	Foundation by visiting <ulink type="http"
	url="http://www.fsf.org">their Web site</ulink> or by writing
	to:

	<address>
	  The Free Software Foundation, Inc.,
	  <street>51 Franklin Street</street> - Fifth Floor,
	  <city>Boston</city>, <state>MA</state> <postcode>02110-1301</postcode>,
	  <country>USA</country>
	</address>
      </para>
    </legalnotice>
  </bookinfo>

  <chapter id="ref-overview">
    <title>Overview</title>
    <section id="intro">
      <title>Introduction to libnm</title>
      <para>
        libnm is a client library for NetworkManager, the standard Linux network
        management service. NetworkManager supports a wide variety of network
        configuration scenarios, hardware devices and protocol families. Most of
        the functionality is exposed on a
        <ulink url="https://developer.gnome.org/NetworkManager/stable/spec.html">D-Bus API</ulink>,
        allowing other tools to use the functionality provided by NetworkManager.
      </para>
      <para>
        libnm provides C language bindings for functionality provided by
        NetworkManager, optionally useful from other language runtimes as well.
      </para>
      <para>
        libnm maps fairly closely to the actual D-Bus API that NetworkManager
        provides, wrapping the remote D-Bus objects as native GObjects,
        mapping D-Bus signals and properties to GObject signals and properties,
        and providing helpful accessor and utility functions.  However, unlike
        the old libnm-util/libnm-glib API, the mapping to the D-Bus API is not
        exact, and various inconveniences and historical anomolies of the D-Bus
        API are papered over.
      </para>
      <para>
        The following is a rough overview of the libnm object structure and
        how to use the various parts of it:
        <mediaobject  id="libnm-overview">
          <imageobject>
            <imagedata fileref="libnm.png" format="PNG"/>
          </imageobject>
        </mediaobject>
      </para>
    </section>

    <section id="usage">
      <title>Using libnm</title>
      <simplesect>
        <title>When to use libnm</title>
        <para>
          libnm is fairly simple to use from C. It's based on glib and GObject.
          If your project uses these already you'll find integration libnm with your
          project rather convenient. In fact, the <command>nmcli</command> tool shipped
          with NetworkManager is based on libnm.
        </para>
        <para>
          libnm should be also the way to go if your project does something non-trivial
          with NetworkManager, such as manipulating the connection profiles.
          That is, if you're writing a specialized networking control tool or a desktop
          environment, libnm is probably the right choice. The popular desktop
          environments in fact all use libnm directly or with nm-applet and
          nm-connection-editor that are all based on libnm.
        </para>
        <para>
          An alternative to use of libnm is the use of the
          <ulink url="https://developer.gnome.org/NetworkManager/stable/spec.html">D-Bus API</ulink>
          directly.  This gives you larger flexibility and reduces the overhead of linking
          with the libnm library. This makes sense if your task is simple and you have a good
          D-Bus library at your disposal. Activating a particular connection profile
          from a Python script is a good example of a task that is perfectly simple
          without using libnm.
        </para>
      </simplesect>

      <simplesect>
        <title>How to use libnm</title>
        <para>
          You can use the libnm's C API directly. To do so, all libnm programs need to
          include <filename>NetworkManager.h</filename> that provides necessary definitions.
          The rest of the API is documented in the reference manual.
        </para>
        <informalexample><programlisting><![CDATA[#include <glib.h>
#include <NetworkManager.h>

int
main (int argc, char *argv[])
{
	NMClient *client;

	client = nm_client_new (NULL, NULL);
	if (client)
		g_print ("NetworkManager version: %s\n", nm_client_get_version (client));
}]]></programlisting></informalexample>
        <para>
          Use <command>pkg-config</command> for <varname>libnm</varname> to discover the necessary
          compiler flags.
        </para>
  <screen><prompt>$ </prompt><userinput>cc $(pkg-config --libs --cflags libnm) -o hello-nm hello-nm.c</userinput>
  <prompt>$ </prompt><userinput>./hello-nm</userinput>
  NetworkManager version: &version;
  <prompt>$ </prompt></screen>
        <para>
          Utilize the <varname>PKG_CHECK_MODULES</varname> macro to integrate with an
          autoconf-based build system. It's also recommended to use
          <varname>NM_VERSION_MIN_REQUIRED</varname> and <varname>NM_VERSION_MAX_ALLOWED</varname>
          macros to tell libnm headers which API version does your application need to work with.
          If you use them, the compiler will warn you when you use functionality that is not
          available in the versions you specified.
        </para>
        <informalexample><programlisting><![CDATA[PKG_CHECK_MODULES(LIBNM, libnm >= 1.8)
LIBNM_CFLAGS="$LIBNM_CFLAGS -DNM_VERSION_MIN_REQUIRED=NM_VERSION_1_8"
LIBNM_CFLAGS="$LIBNM_CFLAGS -DNM_VERSION_MAX_ALLOWED=NM_VERSION_1_8"]]></programlisting></informalexample>
        <para>
          You can use libnm from other languages than C with the use of GObject introspection.
          This includes Perl, Python, Javascript, Lua, Ruby and more. The example below shows what the
          typical libnm use in Python would look like.
        </para>
        <informalexample><programlisting><![CDATA[import gi
gi.require_version('NM', '1.0')
from gi.repository import NM

client = NM.Client.new(None)
print ("NetworkManager version " + client.get_version())]]></programlisting></informalexample>
        <para>
          There's <ulink url="https://lazka.github.io/pgi-docs/#NM-1.0">NM-1.0 Python API Reference</ulink>
          maintained a third party that is generated from the introspection metadata.
        </para>
        <para>
          In general, the C API documentation applies to the use GObject introspection
          from other languages, with the calling convention respecting the language's
          customs. Consult the source tree for
          <ulink url="https://cgit.freedesktop.org/NetworkManager/NetworkManager/tree/examples">some examples</ulink>.
        </para>
      </simplesect>
    </section>
  </chapter>

  <chapter>
    <title>Client Object API Reference</title>
    <xi:include href="xml/nm-client.xml"/>
    <xi:include href="xml/nm-secret-agent-old.xml"/>
    <xi:include href="xml/nm-object.xml"/>
    <xi:include href="xml/nm-errors.xml"/>
    <xi:include href="xml/nm-dbus-interface.xml"/>
  </chapter>

  <chapter>
    <title>Connection and Setting API Reference</title>
    <xi:include href="xml/nm-connection.xml"/>
    <xi:include href="xml/nm-simple-connection.xml"/>
    <xi:include href="xml/nm-remote-connection.xml"/>
    <xi:include href="xml/nm-setting.xml"/>
    <xi:include href="xml/nm-setting-connection.xml"/>
    <!-- begin alphabetical -->
    <xi:include href="xml/nm-setting-6lowpan.xml"/>
    <xi:include href="xml/nm-setting-8021x.xml"/>
    <xi:include href="xml/nm-setting-adsl.xml"/>
    <xi:include href="xml/nm-setting-bluetooth.xml"/>
    <xi:include href="xml/nm-setting-bond.xml"/>
    <xi:include href="xml/nm-setting-bridge-port.xml"/>
    <xi:include href="xml/nm-setting-bridge.xml"/>
    <xi:include href="xml/nm-setting-cdma.xml"/>
    <xi:include href="xml/nm-setting-dcb.xml"/>
    <xi:include href="xml/nm-setting-dummy.xml"/>
    <xi:include href="xml/nm-setting-generic.xml"/>
    <xi:include href="xml/nm-setting-gsm.xml"/>
    <xi:include href="xml/nm-setting-infiniband.xml"/>
    <xi:include href="xml/nm-setting-ip4-config.xml"/>
    <xi:include href="xml/nm-setting-ip6-config.xml"/>
    <xi:include href="xml/nm-setting-ip-config.xml"/>
    <xi:include href="xml/nm-setting-ip-tunnel.xml"/>
    <xi:include href="xml/nm-setting-macsec.xml"/>
    <xi:include href="xml/nm-setting-macvlan.xml"/>
    <xi:include href="xml/nm-setting-olpc-mesh.xml"/>
    <xi:include href="xml/nm-setting-ovs-bridge.xml"/>
    <xi:include href="xml/nm-setting-ovs-interface.xml"/>
    <xi:include href="xml/nm-setting-ovs-patch.xml"/>
    <xi:include href="xml/nm-setting-ovs-port.xml"/>
    <xi:include href="xml/nm-setting-pppoe.xml"/>
    <xi:include href="xml/nm-setting-ppp.xml"/>
    <xi:include href="xml/nm-setting-proxy.xml"/>
    <xi:include href="xml/nm-setting-serial.xml"/>
    <xi:include href="xml/nm-setting-tc-config.xml"/>
    <xi:include href="xml/nm-setting-team-port.xml"/>
    <xi:include href="xml/nm-setting-team.xml"/>
    <xi:include href="xml/nm-setting-tun.xml"/>
    <xi:include href="xml/nm-setting-user.xml"/>
    <xi:include href="xml/nm-setting-vlan.xml"/>
    <xi:include href="xml/nm-setting-vpn.xml"/>
    <xi:include href="xml/nm-setting-vxlan.xml"/>
    <xi:include href="xml/nm-setting-wimax.xml"/>
    <xi:include href="xml/nm-setting-wired.xml"/>
    <xi:include href="xml/nm-setting-wireless-security.xml"/>
    <xi:include href="xml/nm-setting-wireless.xml"/>
<<<<<<< HEAD
=======
    <xi:include href="xml/nm-setting-wpan.xml"/>
>>>>>>> 8076a6f0
    <!-- end alphabetical -->
  </chapter>

  <chapter>
    <title>Device and Runtime Configuration API Reference</title>
    <xi:include href="xml/nm-device.xml"/>
    <!-- begin alphabetical -->
    <xi:include href="xml/nm-device-6lowpan.xml"/>
    <xi:include href="xml/nm-device-adsl.xml"/>
    <xi:include href="xml/nm-device-bond.xml"/>
    <xi:include href="xml/nm-device-bridge.xml"/>
    <xi:include href="xml/nm-device-bt.xml"/>
    <xi:include href="xml/nm-device-dummy.xml"/>
    <xi:include href="xml/nm-device-ethernet.xml"/>
    <xi:include href="xml/nm-device-generic.xml"/>
    <xi:include href="xml/nm-device-infiniband.xml"/>
    <xi:include href="xml/nm-device-ip-tunnel.xml"/>
    <xi:include href="xml/nm-device-macsec.xml"/>
    <xi:include href="xml/nm-device-macvlan.xml"/>
    <xi:include href="xml/nm-device-modem.xml"/>
    <xi:include href="xml/nm-device-olpc-mesh.xml"/>
    <xi:include href="xml/nm-device-ovs-bridge.xml"/>
    <xi:include href="xml/nm-device-ovs-interface.xml"/>
    <xi:include href="xml/nm-device-ovs-port.xml"/>
    <xi:include href="xml/nm-device-ppp.xml"/>
    <xi:include href="xml/nm-device-team.xml"/>
    <xi:include href="xml/nm-device-tun.xml"/>
    <xi:include href="xml/nm-device-vlan.xml"/>
    <xi:include href="xml/nm-device-vxlan.xml"/>
    <xi:include href="xml/nm-device-wifi.xml"/>
    <xi:include href="xml/nm-device-wimax.xml"/>
    <xi:include href="xml/nm-device-wpan.xml"/>
    <!-- end alphabetical -->
    <xi:include href="xml/nm-active-connection.xml"/>
    <xi:include href="xml/nm-vpn-connection.xml"/>
    <xi:include href="xml/nm-access-point.xml"/>
    <xi:include href="xml/nm-wimax-nsp.xml"/>
    <xi:include href="xml/nm-ip-config.xml"/>
    <xi:include href="xml/nm-dhcp-config.xml"/>
    <xi:include href="xml/nm-checkpoint.xml"/>
  </chapter>

  <chapter>
    <title>Utility API Reference</title>
    <xi:include href="xml/nm-utils.xml"/>
    <xi:include href="xml/nm-version.xml"/>
  </chapter>

  <chapter>
    <title>VPN Plugin API Reference</title>
    <xi:include href="xml/nm-vpn-service-plugin.xml"/>
    <xi:include href="xml/nm-vpn-plugin-info.xml"/>
    <xi:include href="xml/nm-vpn-editor.xml"/>
    <xi:include href="xml/nm-vpn-editor-plugin.xml"/>
    <xi:include href="xml/nm-vpn-plugin-old.xml"/>
  </chapter>

  <!--
    These don't contain any useful documentaiton. Keep them here,
    so that tools/check-docs.sh knows that we did omit them intentionally.
    <xi:include href="xml/nm-core-enum-types.xml"/>
    <xi:include href="xml/nm-enum-types.xml"/>
  -->

  <chapter id="object-tree">
    <title>Object Hierarchy</title>
     <xi:include href="xml/tree_index.sgml"/>
  </chapter>
  <index id="api-index-full">
    <title>API Index</title>
    <xi:include href="xml/api-index-full.xml"><xi:fallback /></xi:include>
  </index>

  <xi:include href="xml/annotation-glossary.xml"><xi:fallback /></xi:include>
</book>
<|MERGE_RESOLUTION|>--- conflicted
+++ resolved
@@ -232,10 +232,7 @@
     <xi:include href="xml/nm-setting-wired.xml"/>
     <xi:include href="xml/nm-setting-wireless-security.xml"/>
     <xi:include href="xml/nm-setting-wireless.xml"/>
-<<<<<<< HEAD
-=======
     <xi:include href="xml/nm-setting-wpan.xml"/>
->>>>>>> 8076a6f0
     <!-- end alphabetical -->
   </chapter>
 
