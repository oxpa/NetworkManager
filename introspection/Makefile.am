EXTRA_DIST = \
	all.xml \
	generic-types.xml \
	errors.xml \
	vpn-errors.xml \
	nm-access-point.xml \
	nm-device-bt.xml \
	nm-device-wifi.xml \
	nm-device-olpc-mesh.xml \
	nm-device-ethernet.xml \
	nm-device-cdma.xml \
	nm-device-gsm.xml \
	nm-device-serial.xml \
	nm-device-wimax.xml \
	nm-device.xml \
	nm-ip4-config.xml \
	nm-ip6-config.xml \
	nm-manager.xml \
	nm-manager-client.xml \
	nm-settings.xml \
	nm-sysconfig-connection.xml \
	nm-vpn-plugin.xml \
	nm-vpn-connection.xml \
	nm-ppp-manager.xml \
	nm-active-connection.xml \
	nm-dhcp4-config.xml \
	nm-dhcp6-config.xml \
<<<<<<< HEAD
	nm-agent-manager.xml
=======
	nm-wimax-nsp.xml
>>>>>>> 5a35862a
<|MERGE_RESOLUTION|>--- conflicted
+++ resolved
@@ -25,8 +25,5 @@
 	nm-active-connection.xml \
 	nm-dhcp4-config.xml \
 	nm-dhcp6-config.xml \
-<<<<<<< HEAD
-	nm-agent-manager.xml
-=======
+	nm-agent-manager.xml \
 	nm-wimax-nsp.xml
->>>>>>> 5a35862a
